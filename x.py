#!/usr/bin/env python3
# -*- coding: utf-8 -*-

r"""
X Scheduler (Manual/Compliant Edition)
--------------------------------------
What it does (compliant, no simulated input):
• Profiles (JSON in ./configs) — load/save "Default" + custom
• Sections with queries (search terms) & responses (reply lines)
• Global Search Mode: Popular / Latest (opens proper X search URL)
• NEW: Search Open Policy — Every time / Once per step / Once per section
• Session pacing: session hours, step minutes, break minutes, micro-pauses
• Daily/hourly caps, content similarity filter, profanity/blacklist/whitelist
• Picks a response, copies it to clipboard, opens (or reuses) the search page
• YOU perform the like/reply in the browser — no automation of actions

Requirements:
• Python 3.10+ recommended
• pip install pyperclip

Run:
    python x.py
"""

from __future__ import annotations

import copy
import os
import json
import time
import queue
import random
import threading
import logging
import sys
from dataclasses import dataclass, field
from datetime import datetime, timedelta, timezone, tzinfo
from typing import List, Tuple, Optional, Dict, Set, Callable, Any

import tkinter as tk
from tkinter import ttk, messagebox, scrolledtext, filedialog, simpledialog
from urllib.parse import quote as url_quote
try:
    from pynput import keyboard as pynkeyboard
except Exception:  # pragma: no cover - optional dependency
    pynkeyboard = None
from keyboard_controller import KeyboardController, is_app_generated
from news_library import NewsLibrary
from post_library import PostLibrary, create_post_record, store_generated_draft
from post_scheduler import generate_post_from_rss
from rss_ingestor import DEFAULT_INTERVAL_SECONDS, RSSIngestor

try:
    import requests
except Exception:  # pragma: no cover - optional dependency
    requests = None

try:
    import pyperclip
except Exception:
    pyperclip = None

# ---- CET tz safe fallback
try:
    from zoneinfo import ZoneInfo
    CET = ZoneInfo("Europe/Prague")
except Exception:
    from datetime import timedelta as _td
    class FixedOffset(tzinfo):
        def __init__(self, minutes): self._o = _td(minutes=minutes)
        def utcoffset(self, dt): return self._o
        def dst(self, dt): return _td(0)
        def tzname(self, dt): return "CET_Fallback"
    CET = FixedOffset(60)

# ---- Helpers
def jitter(a: float, b: float) -> float: return random.uniform(a, b)
def rand_minutes(r: Tuple[int, int]) -> int: return random.randint(r[0], r[1])
def rand_hours(r: Tuple[float, float]) -> float: return random.uniform(r[0], r[1])
def token_set(text: str) -> Set[str]: return set(text.lower().split())
def similarity_ratio(a: str, b: str) -> float:
    ta, tb = token_set(a), token_set(b)
    if not ta or not tb: return 0.0
    inter = len(ta & tb); union = len(ta | tb)
    return inter / max(1, union)

# Wait slightly longer for pages to finish loading before we begin scanning
# for content. Some users have reported that the bot occasionally started
# scrolling before the feed fully populated, so we extend both the minimum and
# maximum wait windows to give the page a better chance to settle.
BASE_WAIT = 5
MAX_WAIT = 25

# Natural pauses inserted between high-level actions to mimic human pacing.
STEP_PAUSE_MIN = 0.5
STEP_PAUSE_MAX = 1.8
# The discovery feed sometimes requires two rapid ``j`` presses to load more
# posts.  Keep the first couple of presses almost instantaneous before falling
# back to the regular pacing used for the remaining presses in the batch.
FAST_J_INITIAL_DELAY_RANGE = (0.0, 0.05)

# ``Popular`` search results can surface stickied tweets, ads, or other
# elements that require a deeper initial scroll before reaching fresh posts.
# When the session opens a Popular search we overshoot the first batch of posts
# by sending an initial burst of ``j`` presses.  Using a small random range of
# presses avoids the mechanical feel of a fixed count while still ensuring we
# scroll past the top-of-feed clutter.

POPULAR_INITIAL_J_RANGE = (14, 17)



POPULAR_SEARCH_MODES: Set[str] = {"popular", "top"}
LATEST_SEARCH_MODES: Set[str] = {"latest", "nejnovější", "nejnovejsi", "live"}


def normalize_search_mode(mode: str) -> str:
    return str(mode or "").strip().lower()


def ensure_connection(url: str, timeout: float) -> float:
    """Check connectivity to ``url`` and return the request time.

    The original implementation required the optional ``requests`` dependency
    and raised ``RuntimeError`` when it was missing.  In environments where
    ``requests`` is unavailable the browser was never opened which confused
    users.  Instead of failing outright we now log a warning and skip the
    connectivity check, returning ``0.0`` to indicate that no timing
    information is available.
    """

    if requests is None:  # pragma: no cover - exercised when optional dep missing
        logging.warning(
            "requests library is not available; skipping connection check"
        )
        return 0.0

    start = time.time()
    try:
        resp = requests.get(url, timeout=timeout, stream=True)
        resp.raise_for_status()
        return time.time() - start
    except Exception as e:  # pragma: no cover - network errors are environment-specific
        logging.error(f"Connection check failed for {url}: {e}")
        raise

def build_search_url(query: str, mode: str) -> str:
    """
    Popular: https://x.com/search?q=<q>&src=typed_query&f=top
    Latest:  https://x.com/search?q=<q>&src=typed_query&f=live
    """

    q = url_quote(query or "")
    mode_normalized = normalize_search_mode(mode)
    url = f"https://x.com/search?q={q}&src=typed_query"

    if mode_normalized in LATEST_SEARCH_MODES:
        url += "&f=live"
    elif mode_normalized in POPULAR_SEARCH_MODES:
        url += "&f=top"

    return url

DEFAULT_SECONDS_PER_QUERY_RANGE: Tuple[float, float] = (90.0, 150.0)
DEFAULT_MINUTES_PER_QUERY_RANGE: Tuple[float, float] = (
    DEFAULT_SECONDS_PER_QUERY_RANGE[0] / 60.0,
    DEFAULT_SECONDS_PER_QUERY_RANGE[1] / 60.0,
)


def _coerce_float_pair(value: Any, fallback: Tuple[float, float]) -> Tuple[float, float]:
    if isinstance(value, (list, tuple)) and len(value) == 2:
        try:
            low = float(value[0])
            high = float(value[1])
        except Exception:
            return fallback
        if high < low:
            low, high = high, low
        return low, high
    return fallback


def coerce_minutes_range(value: Any) -> Tuple[float, float]:
    return _coerce_float_pair(value, DEFAULT_MINUTES_PER_QUERY_RANGE)


def seconds_range_to_minutes(value: Any) -> Tuple[float, float]:
    low, high = _coerce_float_pair(value, DEFAULT_SECONDS_PER_QUERY_RANGE)
    return low / 60.0, high / 60.0

# ---- Section model
@dataclass
class Section:
    name: str
    typing_ms_per_char: Tuple[int, int] = (220, 240)
    minutes_per_query_range: Optional[Tuple[float, float]] = DEFAULT_MINUTES_PER_QUERY_RANGE
    search_queries: List[str] = field(default_factory=list)
    responses: List[str] = field(default_factory=list)
    search_mode: str = "popular"
    enabled: bool = True
    order: int = 0
    _query_cycle_index: int = field(default=0, init=False, repr=False)
    def pick_typing_speed(self) -> int: return random.randint(*self.typing_ms_per_char)
    def pick_query_duration(self) -> float:
        if self.minutes_per_query_range is None:
            return float("inf")
        try:
            low, high = self.minutes_per_query_range
            low = float(low)
            high = float(high)
        except Exception:
            low, high = DEFAULT_MINUTES_PER_QUERY_RANGE
        if high < low:
            low, high = high, low
        low = max(1.0 / 60.0, low)
        high = max(low, high)
        return random.uniform(low, high) * 60.0
    def pick_query(self) -> Optional[str]:
        if not self.search_queries:
            return None
        idx = self._query_cycle_index % len(self.search_queries)
        query = self.search_queries[idx]
        self._query_cycle_index = (idx + 1) % len(self.search_queries)
        return query
    def pick_response(self) -> Optional[str]: return random.choice(self.responses) if self.responses else None

# ---- Defaults (edit in UI later)
DEFAULT_SECTIONS_SEED = [
    {
        "name": "Sharp & Direct",
        "enabled": True,
        "typing_ms_per_char": (220, 240),
        "minutes_per_query_range": (1.5, 2.5),
        "search_queries": [
            "morning performance",
            "industry trends",
            "team updates",
        ],
        "responses": [
            "Strong start to the day. Let’s build.",
            "Morning momentum sets the tone.",
            "Focused and ready to execute.",
        ],
    },
    {
        "name": "Professional & Brief",
        "enabled": True,
        "typing_ms_per_char": (220, 240),
        "minutes_per_query_range": (1.5, 2.5),
        "search_queries": [
            "client progress",
            "feature rollouts",
        ],
        "responses": [
            "Starting strong and staying consistent.",
            "Vision only matters with execution.",
            "Early action sets the pace.",
        ],
    },
    {
        "name": "Builder Mindset",
        "enabled": True,
        "typing_ms_per_char": (220, 240),
        "minutes_per_query_range": (1.5, 2.5),
        "search_queries": [
            "roadmap items",
            "dev insights",
        ],
        "responses": [
            "Every task is a brick in the wall.",
            "Opportunities don’t knock, they’re built.",
            "Build momentum early.",
        ],
    },
    {
        "name": "Networking & Collab",
        "enabled": True,
        "typing_ms_per_char": (220, 240),
        "minutes_per_query_range": (1.5, 2.5),
        "search_queries": [
            "partner announcements",
            "collab opportunities",
        ],
        "responses": [
            "Open to smart partnerships—let’s align.",
            "If you’re building, let’s connect.",
            "Partnerships create possibilities.",
        ],
    },
    {
        "name": "Motivation Lite",
        "enabled": True,
        "typing_ms_per_char": (220, 240),
        "minutes_per_query_range": (1.5, 2.5),
        "search_queries": [
            "team shoutouts",
        ],
        "responses": [
            "Make it count today.",
            "Results over opinions.",
            "Keep stacking small wins.",
        ],
    },
    {
        "name": "Execution Mode",
        "enabled": True,
        "typing_ms_per_char": (220, 240),
        "minutes_per_query_range": (1.5, 2.5),
        "search_queries": [
            "status check",
            "backlog review",
        ],
        "responses": [
            "The plan is simple: execute.",
            "Decide, then execute.",
            "Clarity creates confidence.",
        ],
    },
    {
        "name": "Weekend Chill (still pro)",
        "enabled": True,
        "typing_ms_per_char": (220, 260),
        "minutes_per_query_range": (1.5, 2.5),
        "search_queries": [
            "light topics",
            "community notes",
        ],
        "responses": [
            "Fresh start, same fire.",
            "Stay in motion.",
            "Good energy, good outcomes.",
        ],
    },
    {
        "name": "Insightful & Calm",
        "enabled": True,
        "typing_ms_per_char": (220, 260),
        "minutes_per_query_range": (1.5, 2.5),
        "search_queries": [
            "market notes",
            "customer wins",
        ],
        "responses": [
            "Focus on what compounds.",
            "Daily effort writes the future.",
            "Direction beats speed.",
        ],
    },
    {
        "name": "Fast & To the Point",
        "enabled": True,
        "typing_ms_per_char": (220, 240),
        "minutes_per_query_range": (1.5, 2.5),
        "search_queries": [
            "quick scans",
        ],
        "responses": [
            "Keep it moving.",
            "Outperform yesterday.",
            "Push the line forward.",
        ],
    },
    {
        "name": "Creator/Brand Voice",
        "enabled": True,
        "typing_ms_per_char": (220, 240),
        "minutes_per_query_range": (1.5, 2.5),
        "search_queries": [
            "brand mentions",
            "community threads",
        ],
        "responses": [
            "Let’s turn ideas into outcomes.",
            "Consistency is the advantage.",
            "Show up, level up.",
        ],
    },
]

# ---- Post scheduling


class PostDraftQueue:
    """Very small in-memory FIFO queue for composed posts.

    The queue stores full metadata dictionaries so operators can inspect the
    provenance of each draft before acting on it.  Items are defensive copies of
    the dictionaries returned by :mod:`post_library` helpers.
    """

    def __init__(self) -> None:
        self.posts: List[Dict[str, Any]] = []

    def push(self, draft: Dict[str, Any] | str) -> Optional[Dict[str, Any]]:
        """Store ``draft`` for later processing.

        ``draft`` may be a plain string (legacy behaviour) or a mapping with
        additional metadata.  Empty drafts are ignored and ``None`` is
        returned.
        """

        if isinstance(draft, dict):
            known_keys = {"id", "text", "source", "created_at", "rss_link", "status", "metadata"}
            extra = {k: draft[k] for k in draft.keys() - known_keys}
            metadata = draft.get("metadata")
            if extra:
                if not isinstance(metadata, dict):
                    metadata = {}
                else:
                    metadata = copy.deepcopy(metadata)
                metadata.setdefault("legacy", {}).update(extra)
            record = create_post_record(
                draft.get("text", ""),
                source=draft.get("source"),
                created_at=draft.get("created_at"),
                rss_link=draft.get("rss_link"),
                status=draft.get("status"),
                metadata=metadata,
                record_id=draft.get("id"),
            )
        else:
            record = create_post_record(str(draft or ""))

        if not record["text"]:
            return None

        snapshot = copy.deepcopy(record)
        self.posts.append(snapshot)
        return snapshot


class PostEditor(tk.Toplevel):
    """Simple dialog allowing the user to compose, review, and queue drafts."""

    def __init__(
        self,
        master: tk.Misc,
        queue: PostDraftQueue,
        *,
        initial_text: str = "",
        on_save: Optional[Callable[[str], None]] = None,
        title: str = "Post draft",
    ) -> None:
        super().__init__(master)
        self.title(title)
        self.queue = queue
        self.resizable(True, True)
        self.on_save = on_save

        header = ttk.Frame(self)
        header.pack(fill="x", padx=10, pady=(10, 0))
        ttk.Label(header, text="Draft content:").pack(side="left")
        ttk.Button(
            header,
            text="ℹ",
            width=2,
            command=self._show_editor_info,
        ).pack(side="left", padx=(4, 0))

        self.txt = scrolledtext.ScrolledText(self, width=60, height=10)
        self.txt.pack(fill="both", expand=True, padx=10, pady=(6, 10))
        if initial_text:
            self.txt.insert("1.0", initial_text)

        actions = ttk.Frame(self)
        actions.pack(pady=(0, 10))
        btn = ttk.Button(actions, text="Save", command=self._save)
        btn.pack(side="left")
        ttk.Button(
            actions,
            text="ℹ",
            width=2,
            command=self._show_save_info,
        ).pack(side="left", padx=(4, 0))

        # Allow closing via window manager controls
        self.protocol("WM_DELETE_WINDOW", self.destroy)

        try:
            self.txt.focus_set()
        except tk.TclError:
            pass

    def _save(self) -> None:
        content = self.txt.get("1.0", "end").strip()
        if content:
            if self.on_save is not None:
                self.on_save(content)
            else:
                self.queue.push(content)
        self.destroy()

    def _show_editor_info(self) -> None:
        messagebox.showinfo(
            "Draft content",
            "Write or edit the post text that will be queued for manual review.",
        )

    def _show_save_info(self) -> None:
        messagebox.showinfo(
            "Save draft",
            "Save the current text to the draft queue. You can edit it again from the Posts tab.",
        )

# ---- Worker (manual flow, no key simulation)
class SchedulerWorker(threading.Thread):
    def __init__(
        self,
        cfg: Dict,
        sections: List[Section],
        logq: queue.Queue,
        stop_event: threading.Event,
        pause_event: threading.Event,
        kb,
    ):
        super().__init__(daemon=True)
        self.cfg = cfg
        indexed_sections = list(enumerate(sections))
        indexed_sections.sort(key=lambda item: (getattr(item[1], "order", item[0]), item[0]))
        self.sections = [sec for _idx, sec in indexed_sections]
        for idx, section in enumerate(self.sections):
            try:
                section.order = idx
            except Exception:
                pass
        self.logq = logq
        self.stop_event = stop_event
        self.pause_event = pause_event
        self.kb = kb

        self.session_seconds = int(rand_hours(self.cfg["session_hours_range"]) * 3600)
        self.session_start = datetime.now(CET)
        self.session_end = self.session_start + timedelta(seconds=self.session_seconds)

        self.night_sleep_start, self.night_sleep_end = self._build_night_sleep_window()

        self.action_counter = 0
        self.interactions_today = 0
        self.interactions_this_hour = 0
        self.current_hour = datetime.now(CET).hour
        self.recent_replies: List[str] = []
        self.next_micro_pause_at = self._schedule_next_micro_pause()

        self.daily_cap = random.randint(*self.cfg["daily_interaction_cap_range"])
        self.hourly_cap = random.randint(*self.cfg["hourly_interaction_cap_range"])

        self.activity_scale = self._activity_scale()

        # derived
        self.search_open_policy = str(self.cfg.get("search_open_policy", "once_per_step")).lower()
        for section in self.sections:
            normalized = normalize_search_mode(getattr(section, "search_mode", "popular"))
            if normalized in LATEST_SEARCH_MODES:
                section.search_mode = "latest"
            elif normalized in POPULAR_SEARCH_MODES:
                section.search_mode = "popular"
            else:
                section.search_mode = "popular"
        # tracking to avoid opening many tabs
        self._opened_sections: Set[str] = set()
        self._opened_this_step: bool = False
        self._browser_opened = False
        self._popular_initial_scroll_pending = False

    def _log(self, level, msg):
        ts = datetime.now(CET).strftime("%Y-%m-%d %H:%M:%S")
        self.logq.put(f"{ts} [{level}] {msg}")

    def _is_popular_search_mode(self, mode: str) -> bool:
        return normalize_search_mode(mode) in POPULAR_SEARCH_MODES

    def _activity_scale(self):
        now = datetime.now(CET)
        return self.cfg["weekend_activity_scale"] if now.weekday() >= 5 else self.cfg["weekday_activity_scale"]

    def _build_night_sleep_window(self):
        now = datetime.now(CET)
        sh_min, sh_max = self.cfg["night_sleep_start_hour_range"]
        sm_min, sm_max = self.cfg["night_sleep_start_minute_jitter"]
        start = now.replace(hour=0, minute=0, second=0, microsecond=0) + timedelta(
            hours=random.randint(sh_min, sh_max),
            minutes=random.randint(sm_min, sm_max)
        )
        if now > start: start += timedelta(days=1)
        dur_h = rand_hours(self.cfg["night_sleep_hours_range"])
        return start, start + timedelta(hours=dur_h)

    def _in_night_sleep(self, now): return self.night_sleep_start <= now <= self.night_sleep_end

    def _wait_if_paused(self):
        while self.pause_event.is_set() and not self.stop_event.is_set():
            time.sleep(0.5)

    def _pauseable_sleep(self, duration: float, chunk: float = 1.0):
        end = time.time() + duration
        while time.time() < end and not self.stop_event.is_set():
            if self.pause_event.is_set():
                self._wait_if_paused()
                continue
            remaining = end - time.time()
            time.sleep(min(chunk, remaining))

    def _sleep_until(self, dt):
        delta = max(0.0, (dt - datetime.now(CET)).total_seconds())
        self._log("INFO", f"Sleeping {delta:.0f}s until {dt}")
        self._pauseable_sleep(delta, chunk=30)

    def _schedule_next_micro_pause(self):
        n_min, n_max = self.cfg["micro_pause_every_n_actions_range"]
        return self.action_counter + max(1, random.randint(n_min, n_max))

    def _micro_pause_if_due(self):
        if self.action_counter >= self.next_micro_pause_at:
            dur = jitter(*self.cfg["micro_pause_seconds_range"])
            self._log("INFO", f"Micro pause {dur:.1f}s")
            self._pauseable_sleep(dur)
            self.next_micro_pause_at = self._schedule_next_micro_pause()

    def _cooldown(self):
        base = jitter(*self.cfg["min_seconds_between_actions_range"])
        self._pauseable_sleep(base)
        if random.random() < self.cfg["extra_jitter_probability"] and not self.stop_event.is_set():
            extra = jitter(*self.cfg["extra_jitter_seconds_range"])
            self._log("DEBUG", f"Extra idle jitter {extra:.1f}s")
            self._pauseable_sleep(extra)

    def _bump_counters(self):
        now = datetime.now(CET)
        if now.hour != self.current_hour:
            self.current_hour = now.hour
            self.interactions_this_hour = 0
        self.interactions_today += 1
        self.interactions_this_hour += 1

    def _caps_remaining(self):
        if self.interactions_today >= self.daily_cap:
            self._log("INFO", f"Daily cap reached ({self.daily_cap}). Stopping.")
            return False
        if self.interactions_this_hour >= self.hourly_cap:
            self._log("INFO", f"Hourly cap reached ({self.hourly_cap}). Waiting next hour…")
            end = datetime.now(CET).replace(minute=59, second=59, microsecond=0)
            self._sleep_until(end)
            self.interactions_this_hour = 0
        return True

    def _allowed_for_text(self, text: str) -> bool:
        t = text.lower()
        if any(p in t for p in self.cfg["profanity_list"]): return False
        if self.cfg["blacklist_keywords"] and any(k.lower() in t for k in self.cfg["blacklist_keywords"]): return False
        if self.cfg["whitelist_keywords"]:
            if not any(k.lower() in t for k in self.cfg["whitelist_keywords"]): return False
        for prev in self.recent_replies:
            if similarity_ratio(prev, text) >= self.cfg["content_similarity_threshold"]:
                return False
        return True

    def _record_reply(self, text: str):
        self.recent_replies.append(text)
        if len(self.recent_replies) > self.cfg["uniqueness_memory_size"]:
            self.recent_replies.pop(0)

    # ---- Search open policy
    def _should_open_search_now(self, section_name: str) -> bool:
        policy = self.search_open_policy
        if policy == "every_time":
            return True
        if policy == "once_per_step":
            return not self._opened_this_step
        if policy == "once_per_section":
            return section_name not in self._opened_sections
        # default safe
        return not self._opened_this_step

    def _mark_opened(self, section_name: str):
        policy = self.search_open_policy
        if policy == "once_per_step":
            self._opened_this_step = True
        elif policy == "once_per_section":
            self._opened_sections.add(section_name)
        else:  # every_time
            pass

    def _reset_step_open_state(self):
        """Reset per-step tracking of opened search sections."""

        self._opened_this_step = False
        self._opened_sections.clear()
        self._popular_initial_scroll_pending = False

    def _open_search(self, query: str, section: Section):
        self._popular_initial_scroll_pending = False
        section_name = getattr(section, "name", "section")
        raw_mode = getattr(section, "search_mode", "popular")
        mode_norm = normalize_search_mode(raw_mode)
        if mode_norm in LATEST_SEARCH_MODES:
            effective_mode = "latest"
        elif mode_norm in POPULAR_SEARCH_MODES:
            effective_mode = "popular"
        else:
            effective_mode = "popular"
        section.search_mode = effective_mode
        url = build_search_url(query, effective_mode)
        try:
            elapsed = ensure_connection(url, timeout=5)
            self._log("INFO", f"Connection verified in {elapsed:.2f}s")
        except Exception as e:
            self._log("ERROR", f"Connection check failed: {e}")
            return
        mode_label = "Latest" if effective_mode == "latest" else "Popular"
        self._log("INFO", f"Open search for {section_name} [{mode_label}]: {url}")
        try:
            if not self._browser_opened:
                import webbrowser
                webbrowser.open(url, new=0, autoraise=True)
                self._browser_opened = True
            else:
                key = "cmd" if sys.platform == "darwin" else "ctrl"
                self.kb.hotkey(key, "l")
                time.sleep(0.1)
                self.kb.typewrite(url, interval=0, jitter=0)
                self.kb.press("enter")
        except Exception as e:
            self._log("ERROR", f"Browser navigation failed: {e}")
            return
        start = time.time()
        waited = 0.0
        while not self.stop_event.is_set():
            self._pauseable_sleep(0.5)
            waited = time.time() - start
            if waited >= BASE_WAIT and (waited >= elapsed or waited >= MAX_WAIT):
                break
        if waited >= MAX_WAIT:
            self._log("WARN", f"Page load wait exceeded {MAX_WAIT}s; consider retry.")
        else:
            self._log("INFO", f"Page ready after {waited:.2f}s")

        if self._is_popular_search_mode(effective_mode):
            self._popular_initial_scroll_pending = True

    def _push_to_clipboard(self, text: str):
        if not pyperclip:
            self._log("WARN", "pyperclip not installed; cannot copy to clipboard. pip install pyperclip")
            return
        try:
            pyperclip.copy(text)
            self._log("INFO", "Reply copied to clipboard.")
        except Exception as e:
            self._log("ERROR", f"Clipboard copy failed: {e}")

    def _typing_delay_seconds(self, section: Optional[Section]) -> float:
        """Return the per-character typing delay for ``section`` in seconds."""

        fallback_seconds = 0.2
        if section is None:
            return fallback_seconds
        section_name = getattr(section, "name", "?")
        try:
            delay_ms = section.pick_typing_speed()
        except Exception as exc:
            self._log(
                "WARN",
                f"Could not determine typing delay for {section_name}: {exc}; using {fallback_seconds:.2f}s delay.",
            )
            return fallback_seconds

        try:
            delay_seconds = float(delay_ms) / 1000.0
        except (TypeError, ValueError):
            self._log(
                "WARN",
                f"Invalid typing delay {delay_ms!r} for {section_name}; using {fallback_seconds:.2f}s delay.",
            )
            return fallback_seconds

        if delay_seconds <= 0:
            self._log(
                "WARN",
                f"Non-positive typing delay {delay_seconds}s for {section_name}; using {fallback_seconds:.2f}s delay.",
            )
            return fallback_seconds

        return delay_seconds

    def _send_reply(self, text: str, section: Optional[Section] = None):
        """Simulate typing ``text`` and submit the reply."""

        delay = self._typing_delay_seconds(section)

        # Type the reply one character at a time to imitate natural typing.
        for ch in text:
            self.kb.press(ch)
            time.sleep(delay)

        # Small pause before sending the reply.
        time.sleep(random.uniform(STEP_PAUSE_MIN, STEP_PAUSE_MAX))
        key = "cmd" if sys.platform == "darwin" else "ctrl"
        # On X/Twitter a reply is sent with Cmd/Ctrl+Enter
        self.kb.hotkey(key, "enter")

    def _press_j_batch(self, stop_event: Optional[threading.Event] = None) -> bool:
        if getattr(self, "_popular_initial_scroll_pending", False):

            presses = random.randint(*POPULAR_INITIAL_J_RANGE)

            self._popular_initial_scroll_pending = False
        else:
            presses = random.randint(2, 5)
        for idx in range(presses):
            if self.stop_event.is_set():
                return False
            if stop_event and stop_event.is_set():
                return False
            self.kb.press("j")
            if idx < 2:
                delay = random.uniform(*FAST_J_INITIAL_DELAY_RANGE)
            else:
                delay = random.uniform(STEP_PAUSE_MIN, STEP_PAUSE_MAX)
            if stop_event:
                self._pauseable_sleep(delay, chunk=0.1)
            else:
                time.sleep(delay)
        return True

    def _interact_and_reply(self, text: str, section: Optional[Section] = None):
        time.sleep(random.uniform(STEP_PAUSE_MIN, STEP_PAUSE_MAX))
        self.kb.press("l")
        time.sleep(random.uniform(STEP_PAUSE_MIN, STEP_PAUSE_MAX))
        self.kb.press("r")
        time.sleep(random.uniform(STEP_PAUSE_MIN, STEP_PAUSE_MAX))
        self._send_reply(text, section=section)

    def run(self):
        self._log("INFO", f"Session start {self.session_start} | ends by {self.session_end}")
        self._log("INFO", f"Night sleep: {self.night_sleep_start} → {self.night_sleep_end}")
        self._log("INFO", f"Daily cap={self.daily_cap} | Hourly cap={self.hourly_cap} | Open policy={self.search_open_policy}")
        modes_summary = ", ".join(
            f"{section.name}→{'Latest' if section.search_mode == 'latest' else 'Popular'}"
            for section in self.sections
        )
        if modes_summary:
            self._log("INFO", f"Section search modes: {modes_summary}")
        try:
            while datetime.now(CET) < self.session_end and not self.stop_event.is_set():
                self._wait_if_paused()
                now = datetime.now(CET)
                if self._in_night_sleep(now):
                    self._log("INFO", "Night sleep window active.")
                    self._sleep_until(self.night_sleep_end)
                    continue

                if not self._caps_remaining():
                    break

                step_minutes = max(1, int(rand_minutes(self.cfg["session_step_minutes_range"]) * self.activity_scale))
                break_minutes = max(1, int(rand_minutes(self.cfg["session_break_minutes_range"]) * self.activity_scale))
                self._log("INFO", f"Work step: {step_minutes} min | Break: {break_minutes} min")
                self._reset_step_open_state()

                step_deadline = datetime.now(CET) + timedelta(minutes=step_minutes)
                targets_goal = max(1, int(rand_minutes(self.cfg["targets_per_step_range"]) * self.activity_scale))

                processed = 0

                for section in self.sections:
                    if (self.stop_event.is_set() or
                            datetime.now(CET) >= step_deadline or
                            processed >= targets_goal):
                        break
                    self._wait_if_paused()
                    query_seconds = max(1.0, section.pick_query_duration())
                    query_start = time.monotonic()
                    query_deadline = query_start + query_seconds
                    mode_label = "Latest" if section.search_mode == "latest" else "Popular"
                    self._log(
                        "INFO",
                        f"Section → {section.name} [{mode_label}] (budget {query_seconds:.0f}s)",
                    )

                    current_query = section.pick_query() or "general discovery"
                    if self._should_open_search_now(section.name):
                        self._open_search(current_query, section)
                        self._mark_opened(section.name)

                    time_budget_exhausted = False

                    while True:
                        if (self.stop_event.is_set() or
                                datetime.now(CET) >= step_deadline or
                                processed >= targets_goal):
                            break
                        if time.monotonic() >= query_deadline:
                            time_budget_exhausted = True
                            break
                        if not self._caps_remaining():
                            break

                        if time.monotonic() >= query_deadline:
                            time_budget_exhausted = True
                            break

                        self._wait_if_paused()
                        if self.stop_event.is_set():
                            break
                        if time.monotonic() >= query_deadline:
                            time_budget_exhausted = True
                            break

                        self._micro_pause_if_due()
                        if time.monotonic() >= query_deadline:
                            time_budget_exhausted = True
                            break

                        if not self._press_j_batch():
                            break
                        if time.monotonic() >= query_deadline:
                            time_budget_exhausted = True
                            break

                        reply_text = section.pick_response() or "Starting strong and staying consistent."
                        if not self._allowed_for_text(reply_text):
                            self._log("DEBUG", f"Filtered reply skipped for {section.name}: {reply_text!r}")
                            continue

                        if self.cfg.get("transparency_tag_enabled", False):
                            reply_text = f"{reply_text} {self.cfg.get('transparency_tag_text','— managed account')}"

                        self._log("INFO", f"Replying → {reply_text!r}")
                        self._interact_and_reply(reply_text, section=section)

                        self._cooldown()

                        self._record_reply(reply_text)
                        processed += 1; self.action_counter += 1; self._bump_counters()

                    spent = max(0.0, time.monotonic() - query_start)
                    if time_budget_exhausted:
                        spent = min(spent, query_seconds)
                        self._log("INFO", f"Section {section.name} time budget reached ({spent:.0f}s).")

                if datetime.now(CET) < self.session_end and not self.stop_event.is_set():
                    until = min(self.session_end, datetime.now(CET) + timedelta(minutes=break_minutes))
                    self._log("INFO", f"Step break until {until}")
                    self._sleep_until(until)

            self._log("INFO", f"Session end {datetime.now(CET)} | total actions: {self.action_counter}")
        except KeyboardInterrupt:
            self._log("WARN", "Interrupted by user.")
        except Exception as e:
                        self._log("ERROR", f"Fatal: {e}")

# ---- GUI

class PostScheduler(threading.Thread):
    """Simple scheduler that pauses the reply flow before triggering a post."""

    def __init__(
        self,
        interval_minutes: int,
        pause_event: threading.Event,
        stop_event: threading.Event,
        post_callback,
    ):
        super().__init__(daemon=True)
        self.interval_minutes = interval_minutes
        self.pause_event = pause_event
        self.stop_event = stop_event
        self.post_callback = post_callback

    def run(self):
        while not self.stop_event.is_set():
            time.sleep(self.interval_minutes * 60)
            if self.stop_event.is_set():
                break
            self._trigger_post()

    def _trigger_post(self):
        self.pause_event.set()
        try:
            if self.post_callback:
                self.post_callback()
        except Exception:
            pass
        finally:
            self.pause_event.clear()
class App(tk.Tk):
    def __init__(self):
        super().__init__()
        self.title("X Scheduler — Manual/Compliant")
        self.geometry("1180x900")
        self.minsize(1040, 780)

        self.config_dir = os.path.join(os.path.abspath(os.path.dirname(__file__)), "configs")
        os.makedirs(self.config_dir, exist_ok=True)

        self.news_library = NewsLibrary(os.path.join(self.config_dir, "news.json"))
        self.post_library = PostLibrary(os.path.join(self.config_dir, "posts.json"))

        self.logq: queue.Queue[str] = queue.Queue()
        self.stop_event = threading.Event()
        self.pause_event = threading.Event()
        self.kb = KeyboardController()
        self.worker: Optional[SchedulerWorker] = None
        self.post_scheduler: Optional["PostScheduler"] = None
        self.rss_ingestor: Optional[RSSIngestor] = None
        self.post_queue = PostDraftQueue()
        self.posts_tree: Optional[ttk.Treeview] = None
        self.news_tree: Optional[ttk.Treeview] = None
        self.run_monitor: Optional["App._RunMonitor"] = None
        self._session_active: bool = False
        self._news_items_by_key: Dict[str, Dict[str, Any]] = {}
        self.sections_vars: List[Dict[str, Any]] = []
        self.sections_notebook: Optional[ttk.Notebook] = None
        self.section_templates: List[Dict[str, Any]] = copy.deepcopy(DEFAULT_SECTIONS_SEED)
        self.section_delete_button: Optional[ttk.Button] = None

        self._rss_enabled = False
        default_interval_minutes = int(DEFAULT_INTERVAL_SECONDS // 60)
        self.var_rss_feeds = tk.StringVar(value="")
        self.var_rss_interval_minutes = tk.IntVar(value=default_interval_minutes)
        self.var_openai_api_key = tk.StringVar(value="")
        self.var_rss_max_length = tk.IntVar(value=280)
        self.rss_last_fetch_var = tk.StringVar(value="Last fetch: —")
        self.rss_next_fetch_var = tk.StringVar(value="Next fetch: — (disabled)")
        self._rss_last_value: Optional[datetime] = None
        self._rss_next_value: Optional[datetime] = None
        self.txt_rss_persona: Optional[scrolledtext.ScrolledText] = None

        self.current_profile: Optional[str] = None
        self.dirty: bool = False

        # post scheduling and profile key bindings
        self.profile_key_bindings: Dict[str, Callable] = {}

        self._build_ui()
        self._init_default_profile()
        self._set_rss_enabled(False)
        self.after(120, self._drain_logs)

        # global keyboard listener to auto-pause on manual input
        if pynkeyboard is not None:  # pragma: no cover - optional dependency
            self._key_listener = pynkeyboard.Listener(on_press=self._on_global_key)
            self._key_listener.start()
        else:
            self._key_listener = None

    class _Countdown(tk.Toplevel):
        def __init__(self, master, seconds, on_done, on_cancel):
            super().__init__(master)
            self.title("Starting soon…")
            self.resizable(False, False)
            self.remaining = seconds
            self.on_done = on_done
            self.on_cancel = on_cancel
            header = ttk.Frame(self)
            header.pack(fill="x", padx=16, pady=(16, 0))
            ttk.Label(header, text="Countdown:").pack(side="left")
            ttk.Button(header, text="ℹ", width=2, command=self._show_info).pack(
                side="left", padx=(4, 0)
            )

            self.label = ttk.Label(self, text="", font=("TkDefaultFont", 24))
            self.label.pack(padx=20, pady=20)

            actions = ttk.Frame(self)
            actions.pack(pady=(0, 20))
            btn = ttk.Button(actions, text="Cancel", command=self.cancel)
            btn.pack(side="left")
            ttk.Button(actions, text="ℹ", width=2, command=self._show_cancel_info).pack(
                side="left", padx=(4, 0)
            )
            self.protocol("WM_DELETE_WINDOW", self.cancel)
            self._tick()

        def _tick(self):
            if self.remaining <= 0:
                self.destroy()
                self.on_done()
            else:
                self.label.config(text=str(self.remaining))
                self.remaining -= 1
                self.after(1000, self._tick)

        def cancel(self):
            self.destroy()
            if self.on_cancel:
                self.on_cancel()

        def _show_info(self):
            messagebox.showinfo(
                "Session countdown",
                "The scheduler waits for a short countdown before starting the automated session.",
            )

        def _show_cancel_info(self):
            messagebox.showinfo(
                "Cancel countdown",
                "Canceling stops the countdown and keeps the session from starting automatically.",
            )

    class _RunMonitor(tk.Toplevel):
        def __init__(self, master: "App"):
            super().__init__(master)
            self.master = master
            self.title("Session running…")
            self.resizable(True, True)
            self.geometry("560x360")
            self.transient(master)
            self.start_time = time.time()

            self.status_var = tk.StringVar(value="Status: Running")
            self.elapsed_var = tk.StringVar(value="Elapsed: 00:00:00")

            header = ttk.Frame(self)
            header.pack(fill="x", padx=12, pady=(12, 6))
            status_frame = ttk.Frame(header)
            status_frame.pack(side="left")
            ttk.Label(status_frame, textvariable=self.status_var).pack(side="left")
            self._info_button(
                status_frame,
                "Run status",
                "Shows whether the session is currently running or paused.",
                side="left",
                padx=(4, 0),
            )

            elapsed_frame = ttk.Frame(header)
            elapsed_frame.pack(side="right")
            ttk.Label(elapsed_frame, textvariable=self.elapsed_var).pack(side="left")
            self._info_button(
                elapsed_frame,
                "Elapsed time",
                "Displays how long the session has been active.",
                side="left",
                padx=(4, 0),
            )

            log_header = ttk.Frame(self)
            log_header.pack(fill="x", padx=12, pady=(0, 4))
            ttk.Label(log_header, text="Recent activity:").pack(side="left")
            self._info_button(
                log_header,
                "Run log",
                "Real-time log entries from the scheduler while the session is active.",
                side="left",
                padx=(4, 0),
            )

            self.log_text = scrolledtext.ScrolledText(
                self, wrap="word", state="disabled", height=12
            )
            self.log_text.pack(fill="both", expand=True, padx=12, pady=(0, 8))

            btns = ttk.Frame(self)
            btns.pack(fill="x", padx=12, pady=(0, 12))

            pause_container = ttk.Frame(btns)
            pause_container.pack(side="left")
            self.btn_pause = ttk.Button(pause_container, text="Pause", command=self._on_pause)
            self.btn_pause.pack(side="left")
            self._info_button(
                pause_container,
                "Pause session",
                "Temporarily pause the automation to take manual control.",
                side="left",
                padx=(4, 0),
            )

            resume_container = ttk.Frame(btns)
            resume_container.pack(side="left", padx=(6, 0))
            self.btn_resume = ttk.Button(
                resume_container, text="Resume", command=self._on_resume, state="disabled"
            )
            self.btn_resume.pack(side="left")
            self._info_button(
                resume_container,
                "Resume session",
                "Resume the run after a pause to continue automated actions.",
                side="left",
                padx=(4, 0),
            )

            stop_container = ttk.Frame(btns)
            stop_container.pack(side="right")
            self.btn_stop = ttk.Button(stop_container, text="Stop", command=self._on_stop)
            self.btn_stop.pack(side="left")
            self._info_button(
                stop_container,
                "Stop session",
                "Stop the automation immediately and end the current session.",
                side="left",
                padx=(4, 0),
            )

            copy_container = ttk.Frame(btns)
            copy_container.pack(side="right", padx=(0, 6))
            self.btn_copy = ttk.Button(copy_container, text="Copy logs", command=self._copy_logs)
            self.btn_copy.pack(side="left")
            self._info_button(
                copy_container,
                "Copy logs",
                "Copy the current session log to the clipboard for record keeping.",
                side="left",
                padx=(4, 0),
            )

            self.protocol("WM_DELETE_WINDOW", self._on_stop)
            self.bind("<Escape>", lambda *_: self._on_stop())

            self.set_paused(False)
            self.after(200, self._update_elapsed)
            self.focus()

        def _info_button(self, parent, title: str, message: str, **pack_kwargs):
            btn = ttk.Button(parent, text="ℹ", width=2, command=lambda: messagebox.showinfo(title, message))
            btn.pack(**pack_kwargs)
            return btn

        def _on_pause(self):
            self.master.pause_clicked()

        def _on_resume(self):
            self.master.resume_clicked()

        def _on_stop(self):
            self.master.stop_clicked()

        def set_paused(self, paused: bool):
            if paused:
                self.status_var.set("Status: Paused")
                self.btn_pause.configure(state="disabled")
                self.btn_resume.configure(state="normal")
            else:
                self.status_var.set("Status: Running")
                self.btn_pause.configure(state="normal")
                self.btn_resume.configure(state="disabled")

        def append_log(self, line: str):
            self.log_text.configure(state="normal")
            self.log_text.insert("end", line + "\n")
            self.log_text.see("end")
            self.log_text.configure(state="disabled")

        def _copy_logs(self):
            self.log_text.configure(state="normal")
            text = self.log_text.get("1.0", "end-1c")
            self.log_text.configure(state="disabled")
            if not text:
                return
            self.master.clipboard_clear()
            self.master.clipboard_append(text)
            self.status_var.set("Status: Logs copied to clipboard")
            if self.master.run_monitor is self:
                self.after(
                    1500,
                    lambda: self.set_paused(self.master.pause_event.is_set()),
                )

        def _update_elapsed(self):
            if self.master.run_monitor is not self:
                return
            elapsed = max(0, int(time.time() - self.start_time))
            hrs, rem = divmod(elapsed, 3600)
            mins, secs = divmod(rem, 60)
            self.elapsed_var.set(f"Elapsed: {hrs:02d}:{mins:02d}:{secs:02d}")
            self.after(1000, self._update_elapsed)

    # UI scaffolding
    def _build_ui(self):
        style = ttk.Style(self)
        self._style = style
        base_frame_bg = style.lookup("TFrame", "background") or self.cget("background") or "#f0f0f0"
        base_tab_bg = style.lookup("TNotebook.Tab", "background") or base_frame_bg
        base_tab_selected_bg = (
            style.lookup("TNotebook.Tab", "background", ("selected",))
            or style.lookup("TNotebook", "background")
            or base_tab_bg
        )
        self._section_enabled_bg = "#dbeafe"
        self._section_enabled_selected_bg = "#bfdbfe"
        self._section_disabled_bg = base_frame_bg
        self._section_frame_enabled_style = "SectionEnabled.TFrame"
        self._section_frame_disabled_style = "SectionDisabled.TFrame"
        style.configure(self._section_frame_disabled_style, background=base_frame_bg)
        style.configure(self._section_frame_enabled_style, background=self._section_enabled_bg)
        self._section_tab_enabled_style = "SectionEnabled.TNotebook.Tab"
        self._section_tab_disabled_style = "SectionDisabled.TNotebook.Tab"
<<<<<<< HEAD
        style.configure(self._section_tab_disabled_style)
        style.map(
            self._section_tab_disabled_style,
            background=[
                ("selected", base_tab_selected_bg),
                ("!selected", base_tab_bg),
            ],
        )
        style.configure(self._section_tab_enabled_style)
        style.map(
            self._section_tab_enabled_style,
            background=[
                ("selected", self._section_enabled_selected_bg),
                ("!selected", self._section_enabled_bg),
            ],
=======
        style.configure(self._section_tab_disabled_style, background=base_tab_bg)
        style.map(
            self._section_tab_disabled_style,
            background=[("selected", base_tab_selected_bg)],
        )
        style.configure(self._section_tab_enabled_style, background=self._section_enabled_bg)
        style.map(
            self._section_tab_enabled_style,
            background=[("selected", self._section_enabled_selected_bg)],
>>>>>>> 68cc9710
        )

        self.nb = ttk.Notebook(self); self.nb.pack(fill="both", expand=True)

        self.tab_settings = ttk.Frame(self.nb)
        self.tab_session = ttk.Frame(self.nb)
        self.tab_behavior = ttk.Frame(self.nb)
        self.tab_guardrails = ttk.Frame(self.nb)
        self.tab_sections = ttk.Frame(self.nb)
        self.tab_posts = ttk.Frame(self.nb)
        self.tab_news = ttk.Frame(self.nb)
        self.tab_review = ttk.Frame(self.nb)
        self.tab_log = ttk.Frame(self.nb)

        self.nb.add(self.tab_settings, text="Settings")
        self.nb.add(self.tab_session, text="Session & Sleep")
        self.nb.add(self.tab_behavior, text="Humanization & Behavior")
        self.nb.add(self.tab_guardrails, text="Guardrails")
        self.nb.add(self.tab_sections, text="Sections (Queries/Responses)")
        self.nb.add(self.tab_posts, text="Posts")
        self.nb.add(self.tab_news, text="RSS Review")
        self.nb.add(self.tab_review, text="Review & Transparency")
        self.nb.add(self.tab_log, text="Logs")

        self._build_settings_tab(self.tab_settings)
        self._build_session_tab(self.tab_session)
        self._build_behavior_tab(self.tab_behavior)
        self._build_guardrails_tab(self.tab_guardrails)
        self._build_sections_tab(self.tab_sections)
        self._build_posts_tab(self.tab_posts)
        self._build_news_tab(self.tab_news)
        self._build_review_tab(self.tab_review)
        self._build_log_tab(self.tab_log)

        # bottom bar
        bar = ttk.Frame(self)
        bar.pack(fill="x", padx=8, pady=6)
        self.btn_start = self._button_with_info(
            bar,
            text="Start",
            command=self.start_clicked,
            info=(
                "Begin the automated session using the current configuration. "
                "The run monitor opens and tracks the workflow."
            ),
            pack={"side": "left"},
        )
        self.btn_pause = self._button_with_info(
            bar,
            text="Pause",
            command=self.pause_clicked,
            info="Pause the active session. The automation waits until you resume.",
            button_kwargs={"state": "disabled"},
            pack={"side": "left", "padx": 8},
        )
        self.btn_resume = self._button_with_info(
            bar,
            text="Resume",
            command=self.resume_clicked,
            info="Resume a session that was paused manually or by the system.",
            button_kwargs={"state": "disabled"},
            pack={"side": "left", "padx": 8},
        )
        self.btn_stop = self._button_with_info(
            bar,
            text="Stop",
            command=self.stop_clicked,
            info="Stop the current session and release all scheduled work immediately.",
            button_kwargs={"state": "disabled"},
            pack={"side": "left", "padx": 8},
        )
        status_container = ttk.Frame(bar)
        status_container.pack(side="right")
        self.lbl_status = ttk.Label(status_container, text="Profile: —")
        self.lbl_status.pack(side="left")
        self._create_info_button(
            status_container,
            "Shows the active profile and whether the configuration has pending unsaved changes.",
            title="Profile status",
        ).pack(side="left", padx=(4, 0))

    def _show_info_popup(self, title: str, message: str) -> None:
        """Display a small modal window with explanatory copy."""

        popup = tk.Toplevel(self)
        popup.title(title)
        popup.transient(self)
        popup.resizable(False, False)
        popup.protocol("WM_DELETE_WINDOW", popup.destroy)

        frame = ttk.Frame(popup, padding=12)
        frame.pack(fill="both", expand=True)

        ttk.Label(frame, text=message, wraplength=360, justify="left").pack(
            anchor="w", fill="x"
        )
        ttk.Button(frame, text="Close", command=popup.destroy).pack(anchor="e", pady=(12, 0))

        popup.grab_set()
        popup.focus_set()
        popup.bind("<Escape>", lambda _event: popup.destroy())

    def _create_info_button(
        self,
        parent: tk.Misc,
        message: str,
        *,
        title: Optional[str] = None,
    ) -> ttk.Button:
        """Return a button that shows an informational pop-up when pressed."""

        def _show():
            self._show_info_popup(title or "Info", message)

        return ttk.Button(parent, text="ℹ", width=2, command=_show)

    def _button_with_info(
        self,
        parent: tk.Misc,
        *,
        text: str,
        command,
        info: str,
        button_kwargs: Optional[Dict[str, Any]] = None,
        pack: Optional[Dict[str, Any]] = None,
        grid: Optional[Dict[str, Any]] = None,
    ) -> ttk.Button:
        """Create a button accompanied by an info icon."""

        button_kwargs = button_kwargs or {}
        container = ttk.Frame(parent)
        btn = ttk.Button(container, text=text, command=command, **button_kwargs)
        btn.pack(side="left")
        self._create_info_button(container, info, title=text).pack(side="left", padx=(4, 0))
        if pack is not None:
            container.pack(**pack)
        elif grid is not None:
            container.grid(**grid)
        return btn

    def _grid_label_with_info(
        self,
        parent: tk.Misc,
        text: str,
        info: str,
        *,
        row: int,
        column: int,
        **grid_kwargs: Any,
    ) -> ttk.Frame:
        """Place a label with an info button using grid geometry."""

        container = ttk.Frame(parent)
        container.grid(row=row, column=column, **grid_kwargs)
        ttk.Label(container, text=text).pack(side="left")
        self._create_info_button(container, info, title=text).pack(side="left", padx=(4, 0))
        return container

    def _pack_label_with_info(
        self,
        parent: tk.Misc,
        text: str,
        info: str,
        **pack_kwargs: Any,
    ) -> ttk.Frame:
        """Place a label with an info button using pack geometry."""

        container = ttk.Frame(parent)
        container.pack(**pack_kwargs)
        ttk.Label(container, text=text).pack(side="left")
        self._create_info_button(container, info, title=text).pack(side="left", padx=(4, 0))
        return container

    def _checkbutton_with_info(
        self,
        parent: tk.Misc,
        *,
        text: str,
        variable: tk.Variable,
        command,
        info: str,
        grid: Optional[Dict[str, Any]] = None,
        pack: Optional[Dict[str, Any]] = None,
    ) -> ttk.Checkbutton:
        """Create a checkbutton alongside an info icon."""

        container = ttk.Frame(parent)
        chk = ttk.Checkbutton(container, text=text, variable=variable, command=command)
        chk.pack(side="left")
        self._create_info_button(container, info, title=text).pack(side="left", padx=(4, 0))
        if grid is not None:
            container.grid(**grid)
        elif pack is not None:
            container.pack(**pack)
        return chk

    def _build_settings_tab(self, root):
        f = ttk.Frame(root); f.pack(fill="both", expand=True, padx=12, pady=12)

        self._grid_label_with_info(
            f,
            "Select profile:",
            "Choose which saved configuration profile to load or overwrite.",
            row=0,
            column=0,
            sticky="w",
        )
        self.var_profile = tk.StringVar()
        self.cmb_profile = ttk.Combobox(f, textvariable=self.var_profile, width=40,
                                        values=self._list_profiles(), state="readonly")
        self.cmb_profile.grid(row=0, column=1, sticky="w")
        self._button_with_info(
            f,
            text="Load",
            command=self.load_profile,
            info="Load the selected profile from disk and populate all fields with its values.",
            grid={"row": 0, "column": 2, "padx": 6, "sticky": "w"},
        )
        self._button_with_info(
            f,
            text="Save",
            command=self.save_profile,
            info="Save the current configuration back to the chosen profile.",
            grid={"row": 0, "column": 3, "padx": 6, "sticky": "w"},
        )
        self._button_with_info(
            f,
            text="Save As…",
            command=self.save_profile_as,
            info="Create a new profile file using the current configuration values.",
            grid={"row": 0, "column": 4, "padx": 6, "sticky": "w"},
        )

        dirty_frame = ttk.Frame(f)
        dirty_frame.grid(row=1, column=0, columnspan=5, sticky="w", pady=(10, 0))
        self.lbl_dirty = ttk.Label(dirty_frame, text="", foreground="#b36b00")
        self.lbl_dirty.pack(side="left")
        self._create_info_button(
            dirty_frame,
            "Highlights when changes have not been saved to the active profile yet.",
            title="Unsaved changes",
        ).pack(side="left", padx=(4, 0))

        llm_frame = ttk.LabelFrame(f, text="AI RSS summarisation")
        llm_frame.grid(row=2, column=0, columnspan=5, sticky="ew", pady=(12, 0))
        llm_frame.columnconfigure(1, weight=1)

        self._create_info_button(
            llm_frame,
            (
                "Configure automated RSS drafting powered by the OpenAI API. "
                "Provide credentials and persona guidance for generated posts."
            ),
            title="AI RSS summarisation",
        ).grid(row=0, column=2, sticky="ne", padx=(0, 8), pady=(8, 0))

        self._grid_label_with_info(
            llm_frame,
            "OpenAI API key:",
            "Used for RSS summarisation via OpenAI. Leave blank to keep the workflow manual.",
            row=0,
            column=0,
            sticky="w",
            padx=8,
            pady=(8, 2),
        )
        entry_api = ttk.Entry(llm_frame, textvariable=self.var_openai_api_key, show="*", width=42)
        entry_api.grid(row=0, column=1, sticky="ew", padx=(0, 8), pady=(8, 2))
        entry_api.bind("<KeyRelease>", lambda *_: self._mark_dirty())

        self._grid_label_with_info(
            llm_frame,
            "Persona instructions:",
            "Optional guidance describing the tone and style for generated RSS drafts.",
            row=1,
            column=0,
            sticky="nw",
            padx=8,
            pady=(0, 6),
        )
        self.txt_rss_persona = scrolledtext.ScrolledText(llm_frame, height=4, wrap="word")
        self.txt_rss_persona.grid(row=1, column=1, sticky="ew", padx=(0, 8), pady=(0, 6))
        self.txt_rss_persona.bind("<<Modified>>", self._on_text_modified)

        self._grid_label_with_info(
            llm_frame,
            "Maximum length:",
            "Defines the maximum number of characters allowed in generated drafts.",
            row=2,
            column=0,
            sticky="w",
            padx=8,
            pady=(0, 8),
        )
        length_row = ttk.Frame(llm_frame)
        length_row.grid(row=2, column=1, sticky="w", padx=(0, 8), pady=(0, 8))
        entry_length = ttk.Entry(length_row, textvariable=self.var_rss_max_length, width=6)
        entry_length.pack(side="left")
        entry_length.bind("<KeyRelease>", lambda *_: self._mark_dirty())
        ttk.Label(length_row, text="characters").pack(side="left", padx=(4, 0))

        self._grid_label_with_info(
            llm_frame,
            "Leave the API key blank to use the manual placeholder.",
            "Without a key the scheduler keeps RSS items queued but skips automatic summaries.",
            row=3,
            column=0,
            columnspan=2,
            sticky="w",
            padx=8,
            pady=(0, 8),
        )

        # Search open policy (search filter now per section)
        row3 = ttk.LabelFrame(f, text="Search")
        row3.grid(row=3, column=0, columnspan=5, sticky="ew", pady=(12,0))
        row3.columnconfigure(1, weight=1)
        self._create_info_button(
            row3,
            "Control how often the browser opens search tabs and how section filters map to X search URLs.",
            title="Search settings",
        ).grid(row=0, column=2, sticky="ne", padx=(0, 8), pady=(8, 0))
        self.var_open_policy = tk.StringVar(value="Once per step")
        self._grid_label_with_info(
            row3,
            "Open policy:",
            "Determines how frequently a search tab is opened for each section during a session.",
            row=0,
            column=0,
            sticky="w",
            padx=8,
        )
        cb2 = ttk.Combobox(row3, textvariable=self.var_open_policy, state="readonly",
                           values=["Every time","Once per step","Once per section"], width=18)
        cb2.grid(row=0, column=1, sticky="w", padx=(6,0))
        cb2.bind("<<ComboboxSelected>>", lambda *_: self._mark_dirty())

        self._grid_label_with_info(
            row3,
            "Popular → &f=top; Latest → &f=live. Choose the search filter for each section in its tab. Open policy controls how often a tab is opened.",
            "Reference for how X search filters map to the scheduler's options and how often tabs are opened.",
            row=1,
            column=0,
            columnspan=2,
            sticky="w",
            padx=8,
            pady=(6, 2),
        )

        # Key binding: allow composing a new post via "N"
        root.bind("N", self._open_post_editor)
        self.profile_key_bindings["N"] = lambda: self._open_post_editor()

    def _on_global_key(self, key):
        if is_app_generated():
            return
        if not self.pause_event.is_set():
            self.pause_event.set()
            self._append_log("INFO", "Paused due to user input.")
            self.after(0, lambda: (self.btn_pause.configure(state="disabled"), self.btn_resume.configure(state="normal")))
            self._set_monitor_paused(True)

    def _open_post_editor(self, event=None, draft: Optional[Dict[str, Any]] = None):
        """Open the :class:`PostEditor` dialog for a new or existing draft."""

        self._open_draft_editor(draft)

    def _build_session_tab(self, root):
        f = ttk.Frame(root); f.pack(fill="both", expand=True, padx=10, pady=10)
        self._pack_label_with_info(
            f,
            "Session pacing settings:",
            "Adjust how long the automation runs, how it cycles through steps, and when longer breaks occur.",
            anchor="w",
            pady=(0, 8),
        )
        self.var_session_hours_min = tk.DoubleVar(value=12.0)
        self.var_session_hours_max = tk.DoubleVar(value=14.0)
        self._pair(
            f,
            "Session hours (min/max)",
            self.var_session_hours_min,
            self.var_session_hours_max,
            info="Range of total hours the scheduler may run in a day before shutting down.",
        )

        self.var_step_min = tk.IntVar(value=12)
        self.var_step_max = tk.IntVar(value=16)
        self._pair(
            f,
            "Session step minutes (min/max)",
            self.var_step_min,
            self.var_step_max,
            info="Length of each active batch before the workflow pauses for a break. Values are measured in minutes.",
        )

        self.var_break_min = tk.IntVar(value=2)
        self.var_break_max = tk.IntVar(value=4)
        self._pair(
            f,
            "Session break minutes (min/max)",
            self.var_break_min,
            self.var_break_max,
            info="Duration of short breaks scheduled between session steps. Values are measured in minutes.",
        )

        self.var_post_interval = tk.IntVar(value=0)
        self._single(
            f,
            "Post interval minutes",
            self.var_post_interval,
            info="Minutes between scheduled pauses for composing posts (0 disables automatic prompts). Values are measured in minutes.",
        )

        self.var_sleep_start_h_min = tk.IntVar(value=22)
        self.var_sleep_start_h_max = tk.IntVar(value=24)
        self._pair(
            f,
            "Night sleep start hour CET (min/max)",
            self.var_sleep_start_h_min,
            self.var_sleep_start_h_max,
            info="Hour range (CET) when the long overnight pause begins.",
        )

        self.var_sleep_start_jitter_min = tk.IntVar(value=0)
        self.var_sleep_start_jitter_max = tk.IntVar(value=30)
        self._pair(
            f,
            "Night sleep start minute jitter (min/max)",
            self.var_sleep_start_jitter_min,
            self.var_sleep_start_jitter_max,
            info="Random minute offset applied to the night sleep start to avoid patterns.",
        )

        self.var_sleep_hours_min = tk.DoubleVar(value=7.0)
        self.var_sleep_hours_max = tk.DoubleVar(value=8.0)
        self._pair(
            f,
            "Night sleep hours (min/max)",
            self.var_sleep_hours_min,
            self.var_sleep_hours_max,
            info="Length of the nightly downtime window the scheduler observes.",
        )

        self.var_weekday_scale = tk.DoubleVar(value=1.0)
        self.var_weekend_scale = tk.DoubleVar(value=0.9)
        self._single(
            f,
            "Weekday activity scale",
            self.var_weekday_scale,
            info="Multiplier applied to pacing during weekdays (1.0 keeps the default cadence).",
        )
        self._single(
            f,
            "Weekend activity scale",
            self.var_weekend_scale,
            info="Multiplier applied on weekends to slow down or speed up activity relative to weekdays.",
        )
        self._bind_dirty(f)

    def _build_behavior_tab(self, root):
        f = ttk.Frame(root); f.pack(fill="both", expand=True, padx=10, pady=10)
        self._pack_label_with_info(
            f,
            "Behavior tuning settings:",
            "Fine-tune pacing so the automation mimics natural typing and scrolling patterns.",
            anchor="w",
            pady=(0, 8),
        )
        self.var_micro_every_min = tk.IntVar(value=8)
        self.var_micro_every_max = tk.IntVar(value=12)
        self._pair(
            f,
            "Micro-pause every N actions (min/max)",
            self.var_micro_every_min,
            self.var_micro_every_max,
            info="Number of actions before inserting a short micro pause to vary cadence.",
        )

        self.var_micro_s_min = tk.DoubleVar(value=2.0)
        self.var_micro_s_max = tk.DoubleVar(value=4.0)
        self._pair(
            f,
            "Micro-pause seconds (min/max)",
            self.var_micro_s_min,
            self.var_micro_s_max,
            info="Duration of each micro pause inserted into the action stream.",
        )

        self.var_min_gap_s_min = tk.DoubleVar(value=0.4)
        self.var_min_gap_s_max = tk.DoubleVar(value=0.9)
        self._pair(
            f,
            "Seconds between actions (min/max)",
            self.var_min_gap_s_min,
            self.var_min_gap_s_max,
            info="Base delay between key presses and scroll events while active.",
        )

        self.var_extra_jitter_prob = tk.DoubleVar(value=0.05)
        self.var_extra_jitter_s_min = tk.DoubleVar(value=1.0)
        self.var_extra_jitter_s_max = tk.DoubleVar(value=2.5)
        self._single(
            f,
            "Extra jitter probability (0-1)",
            self.var_extra_jitter_prob,
            info="Chance of adding an additional random pause on top of normal timing.",
        )
        self._pair(
            f,
            "Extra jitter seconds (min/max)",
            self.var_extra_jitter_s_min,
            self.var_extra_jitter_s_max,
            info="Range for the random pauses injected when the jitter probability triggers.",
        )

        self._bind_dirty(f)

    def _build_guardrails_tab(self, root):
        f = ttk.Frame(root); f.pack(fill="both", expand=True, padx=10, pady=10)
        self._pack_label_with_info(
            f,
            "Guardrail settings:",
            "Define safety limits and content filters that keep the workflow within policy boundaries.",
            anchor="w",
            pady=(0, 8),
        )

        self.var_daily_cap_min = tk.IntVar(value=1150)
        self.var_daily_cap_max = tk.IntVar(value=1250)
        self._pair(
            f,
            "Daily interaction cap (min/max)",
            self.var_daily_cap_min,
            self.var_daily_cap_max,
            info="Maximum number of interactions allowed per day before the session ends early.",
        )

        self.var_hourly_cap_min = tk.IntVar(value=90)
        self.var_hourly_cap_max = tk.IntVar(value=110)
        self._pair(
            f,
            "Hourly interaction cap (min/max)",
            self.var_hourly_cap_min,
            self.var_hourly_cap_max,
            info="Upper bound on interactions per hour to avoid bursts of activity.",
        )

        self.var_whitelist = tk.StringVar(value="")
        self.var_blacklist = tk.StringVar(value="")
        self._single(
            f,
            "Whitelist keywords (comma-separated)",
            self.var_whitelist,
            width=70,
            info="Replies are prioritised when tweets contain any of these keywords.",
        )
        self._single(
            f,
            "Blacklist keywords (comma-separated)",
            self.var_blacklist,
            width=70,
            info="Tweets containing these keywords are skipped even if other filters match.",
        )

        self.var_profanity = tk.StringVar(value="")
        self._single(
            f,
            "Profanity list (comma-separated, lower-case)",
            self.var_profanity,
            width=70,
            info="Words that should never appear in generated drafts.",
        )

        self.var_similarity = tk.DoubleVar(value=0.90)
        self.var_unique_mem = tk.IntVar(value=200)
        self._single(
            f,
            "Similarity threshold (0..1)",
            self.var_similarity,
            info="Maximum allowed content similarity between consecutive replies (lower is stricter).",
        )
        self._single(
            f,
            "Uniqueness memory size",
            self.var_unique_mem,
            info="How many recent replies are remembered when checking for repeated content.",
        )
        self._bind_dirty(f)

    def _build_sections_tab(self, root):
        self.sections_vars = []
        container = ttk.Frame(root)
        container.pack(fill="both", expand=True, padx=6, pady=6)

        self._pack_label_with_info(
            container,
            "Manage reply sections:",
            "Each section stores search queries, response pools, and pacing parameters.",
            anchor="w",
            pady=(0, 6),
        )

        controls = ttk.Frame(container)
        controls.pack(fill="x", pady=(0, 6))

        add_container = ttk.Frame(controls)
        add_container.pack(side="left")
        add_menu = ttk.Menubutton(add_container, text="Add section")
        add_menu_menu = tk.Menu(add_menu, tearoff=False)
        add_menu_menu.add_command(label="Blank section", command=self._add_blank_section)
        if DEFAULT_SECTIONS_SEED:
            add_menu_menu.add_separator()
            for seed in DEFAULT_SECTIONS_SEED:
                label = str(seed.get("name") or "Section")
                add_menu_menu.add_command(
                    label=f"Template: {label}",
                    command=lambda template=seed: self._add_section_from_seed(template),
                )
        add_menu["menu"] = add_menu_menu
        add_menu.pack(side="left")
        self._create_info_button(
            add_container,
            "Add a new section using either a blank template or one of the saved presets.",
            title="Add section",
        ).pack(side="left", padx=(4, 0))

        delete_container = ttk.Frame(controls)
        delete_container.pack(side="left", padx=(6, 0))
        delete_btn = ttk.Button(
            delete_container, text="Delete current section", command=self._delete_current_section
        )
        delete_btn.pack(side="left")
        self._create_info_button(
            delete_container,
            "Remove the currently selected section tab from this profile.",
            title="Delete section",
        ).pack(side="left", padx=(4, 0))
        self.section_delete_button = delete_btn

        self.sections_notebook = ttk.Notebook(container)
        self.sections_notebook.pack(fill="both", expand=True)
        self.sections_notebook.bind("<<NotebookTabChanged>>", self._update_section_controls)

        if not self.section_templates:
            self.section_templates = copy.deepcopy(DEFAULT_SECTIONS_SEED)

        for seed in self.section_templates:
            self._append_section_tab(seed, select=False, mark_dirty=False)

        self._sync_section_tab_order()
        self._update_section_controls()

    def _new_section_seed(self) -> Dict[str, Any]:
        return {
            "name": "",
            "enabled": True,
            "typing_ms_per_char": (220, 240),
            "minutes_per_query_range": (1.5, 2.5),
            "ignore_minutes_per_query": False,
            "search_queries": [],
            "responses": [],
            "search_mode": "popular",
        }

    def _seed_minutes_range(self, seed: Dict[str, Any]) -> Tuple[float, float]:
        if isinstance(seed, dict):
            if seed.get("minutes_per_query_range") is None:
                return DEFAULT_MINUTES_PER_QUERY_RANGE
            if "minutes_per_query_range" in seed:
                return coerce_minutes_range(seed["minutes_per_query_range"])
            if "seconds_per_query_range" in seed:
                return seconds_range_to_minutes(seed["seconds_per_query_range"])
        return DEFAULT_MINUTES_PER_QUERY_RANGE

    def _add_blank_section(self) -> None:
        self._add_section_from_seed(self._new_section_seed())

    def _add_section_from_seed(self, seed: Dict[str, Any]) -> None:
        if not isinstance(seed, dict):
            seed = {}
        base = copy.deepcopy(seed)
        if "name" not in base:
            base["name"] = ""
        if "typing_ms_per_char" not in base:
            base["typing_ms_per_char"] = (220, 240)
        base.pop("max_responses_before_switch", None)
        minutes_range = self._seed_minutes_range(base)
        ignore_minutes = bool(base.get("ignore_minutes_per_query", False))
        if base.get("minutes_per_query_range") is None:
            ignore_minutes = True
        base["minutes_per_query_range"] = minutes_range
        base["ignore_minutes_per_query"] = ignore_minutes
        base.pop("seconds_per_query_range", None)
        if "search_queries" not in base:
            base["search_queries"] = []
        if "responses" not in base:
            base["responses"] = []
        if "search_mode" not in base:
            base["search_mode"] = "popular"
        if "enabled" not in base:
            base["enabled"] = True
        base.pop("order", None)

        self.section_templates.append(base)
        self._append_section_tab(base, select=True, mark_dirty=True)

    def _append_section_tab(self, seed: Dict[str, Any], *, select: bool = True, mark_dirty: bool = True) -> Optional[Dict[str, Any]]:
        notebook = getattr(self, "sections_notebook", None)
        if notebook is None:
            return None

        seed_name = str(seed.get("name", "") or "").strip()
        fallback_name = seed_name or f"Section {len(self.sections_vars) + 1}"

        typ_rng = seed.get("typing_ms_per_char", (220, 240))
        if not isinstance(typ_rng, (list, tuple)) or len(typ_rng) != 2:
            typ_rng = (220, 240)
        try:
            typ_min_val = int(typ_rng[0])
            typ_max_val = int(typ_rng[1])
        except Exception:
            typ_min_val, typ_max_val = 220, 240

        dur_min_val, dur_max_val = self._seed_minutes_range(seed)
        ignore_minutes = bool(seed.get("ignore_minutes_per_query", False))
        if seed.get("minutes_per_query_range") is None:
            ignore_minutes = True

        raw_queries = seed.get("search_queries", [])
        if isinstance(raw_queries, str):
            queries = [ln.strip() for ln in raw_queries.splitlines() if ln.strip()]
        elif isinstance(raw_queries, (list, tuple)):
            queries = [str(ln).strip() for ln in raw_queries if str(ln).strip()]
        else:
            queries = []

        raw_responses = seed.get("responses", [])
        if isinstance(raw_responses, str):
            responses = [ln.strip() for ln in raw_responses.splitlines() if ln.strip()]
        elif isinstance(raw_responses, (list, tuple)):
            responses = [str(ln).strip() for ln in raw_responses if str(ln).strip()]
        else:
            responses = []

        enabled_default = bool(seed.get("enabled", True))

        order_default = seed.get("order")
        try:
            order_value = int(order_default)
        except Exception:
            order_value = len(self.sections_vars)
        order_var = tk.IntVar(value=order_value)

        tab = ttk.Frame(notebook)
        highlight_frames: List[tk.Misc] = [tab]
        notebook.add(tab, text=self._section_tab_title(seed_name, fallback=fallback_name))

        sv: Dict[str, Any] = {
            "default_name": fallback_name,
            "default_enabled": enabled_default,
            "order_var": order_var,
            "tab": tab,
            "default_index": len(self.sections_vars),
            "seed_ref": seed,
            "highlight_frames": highlight_frames,
        }

        v_typ_min = tk.IntVar(value=typ_min_val)
        v_typ_max = tk.IntVar(value=typ_max_val)
        v_dur_min = tk.DoubleVar(value=dur_min_val)
        v_dur_max = tk.DoubleVar(value=dur_max_val)
        v_dur_ignore = tk.BooleanVar(value=ignore_minutes)
        name_var = tk.StringVar(value=seed_name)
        enabled_var = tk.BooleanVar(value=enabled_default)

        mode_seed = normalize_search_mode(seed.get("search_mode", "popular"))
        if mode_seed in LATEST_SEARCH_MODES:
            default_mode_ui = "Latest"
        else:
            default_mode_ui = "Popular"
        mode_var = tk.StringVar(value=default_mode_ui)

        sv.update(
            {
                "name_var": name_var,
                "enabled_var": enabled_var,
                "typ_min": v_typ_min,
                "typ_max": v_typ_max,
                "dur_min": v_dur_min,
                "dur_max": v_dur_max,
                "dur_ignore": v_dur_ignore,
                "mode_var": mode_var,
                "default_mode": default_mode_ui,
            }
        )

        col = ttk.Frame(tab)
        col.pack(fill="both", expand=True, padx=10, pady=10)
        highlight_frames.append(col)

        header = ttk.Frame(col)
        header.pack(fill="x", pady=(0, 8))
        highlight_frames.append(header)
        header.columnconfigure(1, weight=1)
        self._grid_label_with_info(
            header,
            "Section name:",
            "Display name for this section tab and for log output.",
            row=0,
            column=0,
            sticky="w",
        )
        entry_name = ttk.Entry(header, textvariable=name_var)
        entry_name.grid(row=0, column=1, sticky="ew", padx=(6, 0))
        entry_name.bind("<KeyRelease>", lambda *_: self._mark_dirty())
        chk_enabled = self._checkbutton_with_info(
            header,
            text="Enabled",
            variable=enabled_var,
            command=self._mark_dirty,
            info="Toggle to include this section when running the scheduler.",
            grid={"row": 0, "column": 2, "sticky": "w", "padx": (12, 0)},
        )
        highlight_frames.append(chk_enabled.master)
        self._grid_label_with_info(
            header,
            "Search filter:",
            "Choose which X search mode (Popular or Latest) this section uses when opening tabs.",
            row=1,
            column=0,
            sticky="w",
            pady=(6, 0),
        )
        mode_cb = ttk.Combobox(
            header,
            textvariable=mode_var,
            state="readonly",
            values=["Popular", "Latest"],
            width=12,
        )
        mode_cb.grid(row=1, column=1, sticky="w", padx=(6, 0), pady=(6, 0))
        mode_cb.bind("<<ComboboxSelected>>", lambda *_: self._mark_dirty())

        controls = ttk.Frame(header)
        controls.grid(row=0, column=3, sticky="e", padx=(12, 0))
        highlight_frames.append(controls)
        self._button_with_info(
            controls,
            text="↑",
            command=lambda sv=sv: self._move_section_order(sv, -1),
            info="Move this section earlier in the execution order.",
            button_kwargs={"width": 2},
            pack={"side": "top"},
        )
        self._button_with_info(
            controls,
            text="↓",
            command=lambda sv=sv: self._move_section_order(sv, 1),
            info="Move this section later in the execution order.",
            button_kwargs={"width": 2},
            pack={"side": "top", "pady": (2, 0)},
        )

        def update_tab_label(
            *_,
            notebook=notebook,
            current_tab=tab,
            var=name_var,
            default=fallback_name,
        ):
            notebook.tab(
                current_tab,
                text=self._section_tab_title(var.get(), fallback=default),
            )

        update_tab_label()
        name_var.trace_add("write", update_tab_label)


        typing_row, _, _ = self._pair(
            col,
            "Typing ms/char (min/max)",
            v_typ_min,
            v_typ_max,
            info=(
                "Simulated typing speed per character. Lower values speed up replies; higher values slow them down to"
                " mimic more deliberate typing."
            ),
        )
        highlight_frames.append(typing_row)
        duration_row, duration_min_entry, duration_max_entry = self._pair(
            col,
            "Time per query (minutes, min/max)",
            v_dur_min,
            v_dur_max,
            info=(
                "Time budget (in minutes) for reviewing results before switching to the next search query. Tight ranges keep"
                " discovery snappy, while wider ranges allow deeper dives."
            ),
        )
        highlight_frames.append(duration_row)

        ignore_button = ttk.Button(duration_row, width=18)

        def _apply_duration_ignore_state(*_):
            ignoring = bool(v_dur_ignore.get())
            state = "disabled" if ignoring else "normal"
            duration_min_entry.configure(state=state)
            duration_max_entry.configure(state=state)
            ignore_button.configure(
                text="Use this setting" if ignoring else "Ignore this setting"
            )

        sv["dur_ignore_apply"] = _apply_duration_ignore_state

        def _toggle_duration_ignore():
            v_dur_ignore.set(not v_dur_ignore.get())
            _apply_duration_ignore_state()
            self._mark_dirty()

        ignore_button.configure(command=_toggle_duration_ignore)
        ignore_button.pack(side="left", padx=(8, 0))
        self._create_info_button(
            duration_row,
            "Temporarily ignore the per-query time limit so only session and step timers apply.",
            title="Ignore time budget",
        ).pack(side="left", padx=(4, 0))
        _apply_duration_ignore_state()


        queries_label = self._pack_label_with_info(
            col,
            "Search queries (one per line):",
            "List of X search queries executed for this section (one per line).",
            anchor="w",
            pady=(8, 2),
        )
        highlight_frames.append(queries_label)
        txt_q = scrolledtext.ScrolledText(col, height=6)
        if queries:
            txt_q.insert("1.0", "\n".join(queries))
        txt_q.pack(fill="both", expand=False)

        responses_label = self._pack_label_with_info(
            col,
            "Responses (one per line):",
            "Pool of reply snippets randomly selected when engaging with results in this section.",
            anchor="w",
            pady=(8, 2),
        )
        highlight_frames.append(responses_label)
        txt_r = scrolledtext.ScrolledText(col, height=8)
        if responses:
            txt_r.insert("1.0", "\n".join(responses))
        txt_r.pack(fill="both", expand=True)

        txt_q.bind("<<Modified>>", self._on_text_modified)
        txt_r.bind("<<Modified>>", self._on_text_modified)

        sv.update(
            {
                "txt_queries": txt_q,
                "txt_responses": txt_r,
            }
        )

        def _on_enabled_trace(*_):
            self._refresh_section_highlight(sv)

        trace_name = enabled_var.trace_add("write", _on_enabled_trace)
        sv["enabled_trace"] = trace_name
        self._refresh_section_highlight(sv)

        self.sections_vars.append(sv)
        self._ordered_section_vars()
        self._sync_section_tab_order()

        if select:
            try:
                notebook.select(tab)
                entry_name.focus_set()
            except tk.TclError:
                pass

        self._update_section_controls()
        if mark_dirty:
            self._mark_dirty()

        return sv

    def _refresh_section_highlight(self, sv: Dict[str, Any]) -> None:
        enabled_var = sv.get("enabled_var")
        if enabled_var is None:
            return
        try:
            enabled = bool(enabled_var.get())
        except tk.TclError:
            enabled = False
        frame_style = (
            getattr(self, "_section_frame_enabled_style", None)
            if enabled
            else getattr(self, "_section_frame_disabled_style", None)
        ) or "TFrame"
        tab_style = (
            getattr(self, "_section_tab_enabled_style", None)
            if enabled
            else getattr(self, "_section_tab_disabled_style", None)
        ) or "TNotebook.Tab"
        highlight_frames = sv.get("highlight_frames", [])
        background_enabled = getattr(self, "_section_enabled_bg", "#dbeafe")
        background_disabled = getattr(self, "_section_disabled_bg", "")
        for frame in highlight_frames:
            try:
                frame.configure(style=frame_style)
            except tk.TclError:
                try:
                    frame.configure(
                        background=background_enabled if enabled else background_disabled
                    )
                except tk.TclError:
                    pass
        notebook = getattr(self, "sections_notebook", None)
        tab = sv.get("tab")
        if notebook is not None and tab is not None and tab_style:
            try:
                notebook.tab(tab, style=tab_style)
            except tk.TclError:
                pass

    def _delete_current_section(self) -> None:
        notebook = getattr(self, "sections_notebook", None)
        if notebook is None:
            return
        current = notebook.select()
        if not current:
            return
        try:
            tab_widget = notebook.nametowidget(current)
        except KeyError:
            tab_widget = None
        if tab_widget is None:
            return
        for sv in list(self.sections_vars):
            if sv.get("tab") is tab_widget:
                self._delete_section_sv(sv, mark_dirty=True)
                break

    def _delete_section_sv(self, sv: Dict[str, Any], *, mark_dirty: bool) -> None:
        notebook = getattr(self, "sections_notebook", None)
        tab = sv.get("tab")
        if notebook is not None and tab is not None:
            try:
                notebook.forget(tab)
            except tk.TclError:
                pass
            try:
                tab.destroy()
            except tk.TclError:
                pass

        if sv in self.sections_vars:
            self.sections_vars.remove(sv)

        seed_ref = sv.get("seed_ref")
        if seed_ref is not None:
            self.section_templates = [item for item in self.section_templates if item is not seed_ref]

        self._ordered_section_vars()
        self._sync_section_tab_order()

        if notebook is not None:
            tabs = notebook.tabs()
            if tabs:
                current = notebook.select()
                if current not in tabs:
                    notebook.select(tabs[0])

        self._update_section_controls()
        if mark_dirty:
            self._mark_dirty()

    def _update_section_controls(self, *_args) -> None:
        btn = getattr(self, "section_delete_button", None)
        notebook = getattr(self, "sections_notebook", None)
        if btn is None or notebook is None:
            return
        tabs = notebook.tabs() if notebook else []
        state = "normal" if tabs else "disabled"
        try:
            btn.configure(state=state)
        except tk.TclError:
            pass

    def _ensure_section_tab_count(self, desired: int) -> None:
        current = len(self.sections_vars)
        if desired < 0:
            desired = 0
        if current < desired:
            for _ in range(desired - current):
                seed = self._new_section_seed()
                self.section_templates.append(seed)
                self._append_section_tab(seed, select=False, mark_dirty=False)
        elif current > desired:
            ordered = self._ordered_section_vars()
            for sv in list(ordered[desired:]):
                self._delete_section_sv(sv, mark_dirty=False)


    def _build_news_tab(self, root):
        wrapper = ttk.Frame(root)
        wrapper.pack(fill="both", expand=True, padx=10, pady=10)

        self._pack_label_with_info(
            wrapper,
            "RSS review queue:",
            "Inspect fetched stories, generate drafts, and manage processing status.",
            anchor="w",
            pady=(0, 8),
        )

        content = ttk.Frame(wrapper)
        content.pack(fill="both", expand=True)

        table_frame = ttk.Frame(content)
        table_frame.pack(side="left", fill="both", expand=True)

        self._pack_label_with_info(
            table_frame,
            "Fetched RSS items:",
            "Stories pulled from configured feeds. Double-click an item to draft a post.",
            anchor="w",
            pady=(0, 4),
        )

        columns = ("status", "title", "summary", "source", "published")
        self.news_tree = ttk.Treeview(
            table_frame,
            columns=columns,
            show="headings",
            selectmode="browse",
        )
        self.news_tree.heading("status", text="Status")
        self.news_tree.heading("title", text="Title")
        self.news_tree.heading("summary", text="Summary")
        self.news_tree.heading("source", text="Source")
        self.news_tree.heading("published", text="Published")
        self.news_tree.column("status", width=100, stretch=False, anchor="w")
        self.news_tree.column("title", width=280, stretch=True, anchor="w")
        self.news_tree.column("summary", width=360, stretch=True, anchor="w")
        self.news_tree.column("source", width=160, stretch=False, anchor="w")
        self.news_tree.column("published", width=150, stretch=False, anchor="w")
        self.news_tree.pack(side="left", fill="both", expand=True)

        scroll = ttk.Scrollbar(table_frame, orient="vertical", command=self.news_tree.yview)
        scroll.pack(side="left", fill="y")
        self.news_tree.configure(yscrollcommand=scroll.set)
        self.news_tree.bind("<Double-Button-1>", lambda *_: self._news_generate_draft())

        btns = ttk.Frame(content)
        btns.pack(side="left", fill="y", padx=(10, 0))
        self._button_with_info(
            btns,
            text="Generate draft",
            command=self._news_generate_draft,
            info="Create a new post draft from the selected RSS item.",
            pack={"fill": "x"},
        )
        self._button_with_info(
            btns,
            text="Mark processed",
            command=lambda: self._news_mark_status("processed"),
            info="Mark the selected item as processed so it no longer appears as new.",
            pack={"fill": "x", "pady": (8, 0)},
        )
        self._button_with_info(
            btns,
            text="Ignore",
            command=lambda: self._news_mark_status("ignored"),
            info="Flag the item as ignored without generating a draft.",
            pack={"fill": "x", "pady": (4, 0)},
        )
        self._button_with_info(
            btns,
            text="Reset status",
            command=lambda: self._news_mark_status("new"),
            info="Return the item to the new state for reconsideration later.",
            pack={"fill": "x", "pady": (12, 0)},
        )
        self._button_with_info(
            btns,
            text="Refresh",
            command=self._refresh_news_items,
            info="Reload the RSS items from the library without fetching new feeds.",
            pack={"fill": "x", "pady": (24, 0)},
        )

        self._refresh_news_items()

    def _refresh_news_items(self) -> None:
        tree = getattr(self, "news_tree", None)
        if tree is None:
            return

        previous_selection = tree.selection()
        for item_id in tree.get_children():
            tree.delete(item_id)

        try:
            items = self.news_library.get_items()
        except Exception as exc:
            logging.error("Failed to read RSS items: %s", exc, exc_info=True)
            items = []

        mapping: Dict[str, Dict[str, Any]] = {}
        for entry in items:
            if not isinstance(entry, dict):
                continue
            key = self._news_item_key(entry)
            mapping[key] = entry

            status_raw = str(entry.get("status", "new") or "").strip().lower()
            if status_raw not in getattr(self.news_library, "VALID_STATUSES", {"new", "processed", "ignored"}):
                status_raw = "new"
            status_display = status_raw.title() if status_raw else "New"

            title = str(entry.get("title") or entry.get("link") or "—")
            title = " ".join(title.split())
            if len(title) > 120:
                title = title[:117] + "…"

            summary = str(entry.get("summary") or "")
            summary = " ".join(summary.split())
            if len(summary) > 200:
                summary = summary[:197] + "…"

            source = str(entry.get("source") or "—").strip() or "—"
            if len(source) > 60:
                source = source[:57] + "…"

            published = self._format_news_timestamp(entry.get("published"))

            tree.insert(
                "",
                "end",
                iid=key,
                values=(status_display, title, summary, source, published),
            )

        self._news_items_by_key = mapping

        if previous_selection:
            for iid in previous_selection:
                if iid in mapping:
                    tree.selection_set(iid)
                    tree.focus(iid)
                    tree.see(iid)
                    break

    def _news_item_key(self, item: Dict[str, Any]) -> str:
        ident = str(item.get("id") or item.get("link") or item.get("title") or "")
        published = str(item.get("published") or "")
        return f"{ident}|{published}"

    def _get_selected_news_item(self) -> Optional[Dict[str, Any]]:
        tree = getattr(self, "news_tree", None)
        if tree is None:
            return None
        selection = tree.selection()
        if not selection:
            return None
        key = selection[0]
        return self._news_items_by_key.get(key)

    def _news_generate_draft(self) -> Optional[Dict[str, Any]]:
        item = self._get_selected_news_item()
        if not item:
            return None
        return self._generate_draft_from_news_item(item)

    def _generate_draft_from_news_item(self, item: Dict[str, Any]) -> Optional[Dict[str, Any]]:
        try:
            settings = self._collect_config()
        except Exception as exc:
            messagebox.showerror("Invalid settings", str(exc))
            return None

        text, _media_path = generate_post_from_rss(item, settings)
        record = self.ingest_generated_draft(text, rss_item=item, source="rss")

        if record:
            try:
                self.news_library.mark_processed(item)
            except Exception as exc:
                logging.error("Failed to update RSS item status: %s", exc, exc_info=True)

        self._refresh_news_items()
        return record

    def _news_mark_status(self, status: str) -> None:
        item = self._get_selected_news_item()
        if not item:
            return

        try:
            if status == "processed":
                self.news_library.mark_processed(item)
            elif status == "ignored":
                self.news_library.mark_ignored(item)
            else:
                self.news_library.reset_status(item)
        except ValueError as exc:
            messagebox.showerror("Invalid status", str(exc))
        except KeyError:
            messagebox.showwarning("Missing item", "The selected RSS entry is no longer available.")
        except Exception as exc:
            logging.error("Failed to update RSS item: %s", exc, exc_info=True)
        finally:
            self._refresh_news_items()

    def _format_news_timestamp(self, value: Any) -> str:
        if not value:
            return "—"
        try:
            dt = datetime.fromisoformat(str(value))
        except Exception:
            return str(value)
        if dt.tzinfo is None:
            dt = dt.replace(tzinfo=timezone.utc)
        try:
            return dt.astimezone(CET).strftime("%Y-%m-%d %H:%M")
        except Exception:
            return dt.strftime("%Y-%m-%d %H:%M")

    def _build_posts_tab(self, root):
        f = ttk.Frame(root)
        f.pack(fill="both", expand=True, padx=10, pady=10)

        self._pack_label_with_info(
            f,
            "Post drafts and RSS ingestion:",
            "Manage drafts generated from RSS feeds or composed manually before posting.",
            anchor="w",
            pady=(0, 8),
        )

        rss_frame = ttk.LabelFrame(f, text="RSS ingestion")
        rss_frame.pack(fill="x", pady=(0, 12))
        rss_frame.columnconfigure(1, weight=1)
        self._create_info_button(
            rss_frame,
            "Configure how RSS feeds are ingested to produce draft posts automatically.",
            title="RSS ingestion",
        ).grid(row=0, column=2, sticky="ne", padx=(0, 8), pady=(8, 0))

        self._grid_label_with_info(
            rss_frame,
            "Feed URLs (comma-separated):",
            "Comma-separated list of RSS feeds that the scheduler polls for new stories.",
            row=0,
            column=0,
            sticky="w",
        )
        entry_feeds = ttk.Entry(rss_frame, textvariable=self.var_rss_feeds)
        entry_feeds.grid(row=0, column=1, sticky="ew", padx=(6, 0))
        entry_feeds.bind("<KeyRelease>", lambda *_: self._mark_dirty())

        self._grid_label_with_info(
            rss_frame,
            "Fetch interval (minutes):",
            "Minutes between RSS polling runs when feeds are enabled.",
            row=1,
            column=0,
            sticky="w",
            pady=(6, 0),
        )
        entry_interval = ttk.Entry(rss_frame, textvariable=self.var_rss_interval_minutes, width=10)
        entry_interval.grid(row=1, column=1, sticky="w", padx=(6, 0), pady=(6, 0))
        entry_interval.bind("<KeyRelease>", lambda *_: self._mark_dirty())

        last_frame = ttk.Frame(rss_frame)
        last_frame.grid(row=2, column=0, columnspan=2, sticky="w", pady=(8, 0))
        ttk.Label(last_frame, textvariable=self.rss_last_fetch_var).pack(side="left")
        self._create_info_button(
            last_frame,
            "Displays when the RSS ingestor last completed a polling cycle.",
            title="Last fetch",
        ).pack(side="left", padx=(4, 0))

        next_frame = ttk.Frame(rss_frame)
        next_frame.grid(row=3, column=0, columnspan=2, sticky="w")
        ttk.Label(next_frame, textvariable=self.rss_next_fetch_var).pack(side="left")
        self._create_info_button(
            next_frame,
            "Shows when the next RSS poll is scheduled, including disabled/paused states.",
            title="Next fetch",
        ).pack(side="left", padx=(4, 0))

        list_frame = ttk.Frame(f)
        list_frame.pack(side="left", fill="both", expand=True)

        self._pack_label_with_info(
            list_frame,
            "Draft queue:",
            "Generated and manual drafts waiting to be reviewed or published.",
            anchor="w",
            pady=(0, 4),
        )

        columns = ("status", "source", "created", "preview")
        self.posts_tree = ttk.Treeview(
            list_frame,
            columns=columns,
            show="headings",
            selectmode="browse",
        )
        self.posts_tree.heading("status", text="Status")
        self.posts_tree.heading("source", text="Source")
        self.posts_tree.heading("created", text="Created")
        self.posts_tree.heading("preview", text="Preview")
        self.posts_tree.column("status", width=90, stretch=False, anchor="w")
        self.posts_tree.column("source", width=180, stretch=False, anchor="w")
        self.posts_tree.column("created", width=140, stretch=False, anchor="w")
        self.posts_tree.column("preview", width=520, stretch=True, anchor="w")
        self.posts_tree.pack(side="left", fill="both", expand=True)

        scroll = ttk.Scrollbar(list_frame, orient="vertical", command=self.posts_tree.yview)
        scroll.pack(side="left", fill="y")
        self.posts_tree.configure(yscrollcommand=scroll.set)
        self.posts_tree.bind("<Double-Button-1>", lambda *_: self._open_selected_draft())

        btns = ttk.Frame(f)
        btns.pack(side="left", fill="y", padx=(10, 0))
        self._button_with_info(
            btns,
            text="Compose…",
            command=self._compose_post,
            info="Open the post editor to write a new draft manually.",
            pack={"fill": "x"},
        )
        self._button_with_info(
            btns,
            text="Open draft",
            command=self._open_selected_draft,
            info="Review and edit the highlighted draft in the composer.",
            pack={"fill": "x", "pady": (4, 0)},
        )
        self._button_with_info(
            btns,
            text="Mark used",
            command=lambda: self._mark_selected_draft("used"),
            info="Mark the selected draft as used so it won't be suggested again automatically.",
            pack={"fill": "x", "pady": (12, 0)},
        )
        self._button_with_info(
            btns,
            text="Archive",
            command=lambda: self._mark_selected_draft("archived"),
            info="Move the selected draft to the archive for later reference.",
            pack={"fill": "x", "pady": (4, 0)},
        )
        self._button_with_info(
            btns,
            text="Delete",
            command=self._delete_post,
            info="Permanently delete the selected draft from the library.",
            pack={"fill": "x", "pady": (12, 0)},
        )

        self._refresh_posts()

    def _refresh_posts(self):
        tree = getattr(self, "posts_tree", None)
        if tree is None:
            return
        for item in tree.get_children():
            tree.delete(item)

        for record in self.post_library.get_entries():
            preview = str(record.get("text", "") or "").replace("\n", " ")
            preview = " ".join(preview.split())
            if len(preview) > 160:
                preview = preview[:157] + "…"
            created = self._format_draft_created(record.get("created_at"))
            source = self._format_draft_source(record)
            status = str(record.get("status", "draft")).title()
            record_id = record.get("id")
            if not record_id:
                continue
            tree.insert("", "end", iid=str(record_id), values=(status, source, created, preview))

    def _open_draft_editor(self, record: Optional[Dict[str, Any]] = None) -> None:
        if record is None:
            def on_save(content: str) -> None:
                new_record = self.post_library.add_post(content, source="manual")
                if new_record:
                    self.post_queue.push(new_record)
                    self._refresh_posts()

            PostEditor(self, self.post_queue, on_save=on_save, title="Compose post")
            return

        def on_save(content: str) -> None:
            record_id = record.get("id")
            updated = self.post_library.update_post(record_id, content)
            target = updated or self.post_library.get_post_by_id(record_id)
            if target:
                self.post_queue.push(target)
            self._refresh_posts()

        PostEditor(
            self,
            self.post_queue,
            initial_text=record.get("text", ""),
            on_save=on_save,
            title="Review draft",
        )

    def _compose_post(self):
        self._open_draft_editor()

    def _open_selected_draft(self):
        record = self._get_selected_record()
        if not record:
            return
        self._open_draft_editor(record)

    def _mark_selected_draft(self, status: str) -> None:
        record = self._get_selected_record()
        if not record:
            return
        record_id = record.get("id")
        try:
            self.post_library.set_status(record_id, status)
        except ValueError as exc:
            messagebox.showerror("Invalid status", str(exc))
            return
        self._refresh_posts()

    def ingest_generated_draft(
        self,
        text: str,
        rss_item: Optional[Dict[str, Any]] = None,
        *,
        source: Optional[str] = None,
    ) -> Optional[Dict[str, Any]]:
        """Store a generated draft with provenance and refresh the UI."""

        record = store_generated_draft(
            self.post_library,
            self.post_queue,
            text,
            rss_item=rss_item,
            source=source,
        )
        if record:
            self._refresh_posts()
        return record

    def _delete_post(self):
        record = self._get_selected_record()
        if not record:
            return
        preview = " ".join(str(record.get("text", "") or "").split())
        preview = preview[:80] + ("…" if len(preview) > 80 else "")
        if messagebox.askyesno("Delete Post", f"Delete the selected draft?\n\n{preview}"):
            self.post_library.delete_post(record.get("id"))
            self._refresh_posts()

    def _get_selected_post_id(self) -> Optional[str]:
        tree = getattr(self, "posts_tree", None)
        if tree is None:
            return None
        selection = tree.selection()
        if not selection:
            return None
        return selection[0]

    def _get_selected_record(self) -> Optional[Dict[str, Any]]:
        record_id = self._get_selected_post_id()
        if not record_id:
            return None
        return self.post_library.get_post_by_id(record_id)

    def _format_draft_source(self, record: Dict[str, Any]) -> str:
        source = str(record.get("source") or "manual").strip()
        metadata = record.get("metadata") or {}
        rss_meta = metadata.get("rss") if isinstance(metadata, dict) else None
        if source.lower() in {"", "rss"} and isinstance(rss_meta, dict):
            feed = rss_meta.get("source") or rss_meta.get("title")
            link = rss_meta.get("link") or rss_meta.get("url")
            candidate = feed or link or "rss"
        else:
            candidate = source or "manual"
        candidate = candidate or "manual"
        candidate = candidate.strip() or "manual"
        if candidate.lower() == "manual":
            display = "Manual"
        else:
            display = candidate
        if len(display) > 40:
            display = display[:37] + "…"
        return display

    def _format_draft_created(self, created_at: Any) -> str:
        if not created_at:
            return "—"
        try:
            dt = datetime.fromisoformat(str(created_at))
            if dt.tzinfo is None:
                dt = dt.replace(tzinfo=timezone.utc)
            return dt.astimezone(CET).strftime("%Y-%m-%d %H:%M")
        except Exception:
            return str(created_at)

    def _on_rss_status(self, last, next_fetch, paused):
        self.after(0, lambda: self._apply_rss_status(last, next_fetch, paused))

    def _apply_rss_status(self, last, next_fetch, paused: bool) -> None:
        if last is not None:
            self._rss_last_value = last
        if next_fetch is not None:
            self._rss_next_value = next_fetch

        display_last = self._rss_last_value
        display_next = self._rss_next_value if self._rss_enabled else None

        last_text = f"Last fetch: {self._format_rss_time(display_last)}"
        if not self._rss_enabled:
            last_text += " (disabled)"

        next_text = f"Next fetch: {self._format_rss_time(display_next)}"
        suffix = ""
        if not self._rss_enabled:
            suffix = " (disabled)"
        elif paused:
            suffix = " (paused)"
        elif display_next and display_next <= datetime.now(timezone.utc):
            suffix = " (due)"

        self.rss_last_fetch_var.set(last_text)
        self.rss_next_fetch_var.set(next_text + suffix)

    def _format_rss_time(self, value):
        if not value:
            return "—"
        try:
            return value.astimezone(CET).strftime("%Y-%m-%d %H:%M")
        except Exception:
            return value.strftime("%Y-%m-%d %H:%M")

    def _set_rss_enabled(self, enabled: bool) -> None:
        self._rss_enabled = enabled
        if enabled:
            self._rss_last_value = None
            self._rss_next_value = None
        else:
            self._rss_next_value = None
        self._apply_rss_status(None, None, paused=False)

    def _build_review_tab(self, root):
        f = ttk.Frame(root)
        f.pack(fill="both", expand=True, padx=10, pady=10)
        f.columnconfigure(1, weight=1)

        self._grid_label_with_info(
            f,
            "Transparency options:",
            "Configure whether copied replies include a disclosure tag.",
            row=0,
            column=0,
            columnspan=2,
            sticky="w",
            pady=(0, 8),
        )

        self.var_transparency = tk.BooleanVar(value=False)
        self.var_transparency_text = tk.StringVar(value="— managed account")

        self._checkbutton_with_info(
            f,
            text="Enable transparency tag",
            variable=self.var_transparency,
            command=self._mark_dirty,
            info="Append a disclosure tag when copying replies from the app.",
            grid={"row": 1, "column": 0, "columnspan": 2, "sticky": "w", "pady": (2, 2)},
        )

        self._grid_label_with_info(
            f,
            "Tag text:",
            "Text appended to replies when the transparency tag is enabled.",
            row=2,
            column=0,
            sticky="w",
            pady=(2, 2),
        )
        ttk.Entry(f, textvariable=self.var_transparency_text, width=48).grid(
            row=2, column=1, sticky="ew", pady=(2, 2)
        )

        self._grid_label_with_info(
            f,
            "(Tag is appended to replies you copy; actions are manual.)",
            "Reminder that the app only prepares drafts; posting remains manual.",
            row=3,
            column=0,
            columnspan=2,
            sticky="w",
        )

    def _build_log_tab(self, root):
        self._pack_label_with_info(
            root,
            "Session logs:",
            "Live log output from the scheduler. Use Copy in the run monitor to export entries.",
            anchor="w",
            padx=8,
            pady=(8, 0),
        )
        self.log_text = scrolledtext.ScrolledText(root, state="disabled", wrap="word")
        self.log_text.pack(fill="both", expand=True, padx=8, pady=(4, 8))

    def _open_run_monitor(self):
        self._close_run_monitor()
        self.run_monitor = self._RunMonitor(self)
        self.run_monitor.set_paused(self.pause_event.is_set())

    def _close_run_monitor(self):
        monitor = self.run_monitor
        if monitor is not None:
            self.run_monitor = None
            try:
                monitor.destroy()
            except tk.TclError:
                pass
            try:
                self.focus_set()
            except tk.TclError:
                pass

    def _set_monitor_paused(self, paused: bool):
        if self.run_monitor:
            self.run_monitor.set_paused(paused)

    def _on_worker_finished(self):
        self._session_active = False
        self.stop_event.set()
        self.pause_event.clear()
        self.btn_stop.configure(state="disabled")
        self.btn_pause.configure(state="disabled")
        self.btn_resume.configure(state="disabled")
        self.btn_start.configure(state="normal")
        self.post_scheduler = None
        self.rss_ingestor = None
        self._set_rss_enabled(False)
        self._close_run_monitor()
        self.worker = None

    # UI helpers
    def _single(self, parent, label, var, width=20, info: Optional[str] = None):
        row = ttk.Frame(parent)
        row.pack(fill="x", pady=2)
        label_frame = ttk.Frame(row)
        label_frame.pack(side="left")
        ttk.Label(label_frame, text=label, width=32).pack(side="left")
        if info:
            self._create_info_button(label_frame, info, title=label).pack(side="left", padx=(4, 0))
        e = ttk.Entry(row, textvariable=var, width=width)
        e.pack(side="left")
        e.bind("<KeyRelease>", lambda *_: self._mark_dirty())

    def _pair(self, parent, label, var_min, var_max, info: Optional[str] = None):
        row = ttk.Frame(parent)
        row.pack(fill="x", pady=2)
        label_frame = ttk.Frame(row)
        label_frame.pack(side="left")
        ttk.Label(label_frame, text=label, width=32).pack(side="left")
        if info:
            self._create_info_button(label_frame, info, title=label).pack(side="left", padx=(4, 0))
        e1 = ttk.Entry(row, textvariable=var_min, width=10)
        e1.pack(side="left")
        ttk.Label(row, text=" to ").pack(side="left")
        e2 = ttk.Entry(row, textvariable=var_max, width=10)
        e2.pack(side="left")
        e1.bind("<KeyRelease>", lambda *_: self._mark_dirty())
        e2.bind("<KeyRelease>", lambda *_: self._mark_dirty())
        return row, e1, e2

    def _section_tab_title(self, value: str, fallback: Optional[str] = None) -> str:
        text = str(value or "").strip()
        if not text and fallback:
            text = str(fallback)
        if not text:
            text = "Section"
        return text[:16] + ("…" if len(text) > 16 else "")

    def _section_order_value(self, sv: Dict[str, Any], fallback: int = 0) -> int:
        order_var = sv.get("order_var")
        if order_var is not None:
            try:
                return int(order_var.get())
            except Exception:
                pass
        try:
            return int(sv.get("default_index", fallback))
        except Exception:
            return fallback

    def _section_order_key(self, sv: Dict[str, Any]) -> Tuple[int, int]:
        order_value = self._section_order_value(sv, fallback=int(sv.get("default_index", 0)))
        default_index = int(sv.get("default_index", 0))
        return order_value, default_index

    def _ordered_section_vars(self) -> List[Dict[str, Any]]:
        sections = list(getattr(self, "sections_vars", []))
        if not sections:
            return sections
        ordered = sorted(sections, key=self._section_order_key)
        for idx, sv in enumerate(ordered):
            order_var = sv.get("order_var")
            if order_var is not None:
                try:
                    order_var.set(idx)
                except Exception:
                    pass
        self.sections_vars = ordered
        template_order: List[Dict[str, Any]] = []
        for sv in ordered:
            seed_ref = sv.get("seed_ref")
            if seed_ref is not None:
                template_order.append(seed_ref)
        if len(template_order) == len(self.section_templates):
            self.section_templates = template_order
        return ordered

    def _sync_section_tab_order(self) -> None:
        notebook = getattr(self, "sections_notebook", None)
        if notebook is None:
            return
        ordered = self._ordered_section_vars()
        for idx, sv in enumerate(ordered):
            tab = sv.get("tab")
            if tab is not None:
                notebook.insert(idx, tab)

    def _move_section_order(self, sv: Dict[str, Any], delta: int) -> None:
        ordered = self._ordered_section_vars()
        try:
            index = ordered.index(sv)
        except ValueError:
            return
        target = max(0, min(len(ordered) - 1, index + delta))
        if target == index:
            return
        current_var = sv.get("order_var")
        other_var = ordered[target].get("order_var")
        if current_var is None or other_var is None:
            return
        try:
            current_value = int(current_var.get())
        except Exception:
            current_value = index
        try:
            other_value = int(other_var.get())
        except Exception:
            other_value = target
        current_var.set(other_value)
        other_var.set(current_value)
        self._sync_section_tab_order()
        self._mark_dirty()

    def _bind_dirty(self, container):
        for child in container.winfo_children():
            if isinstance(child, ttk.Entry) or isinstance(child, ttk.Combobox):
                child.bind("<KeyRelease>", lambda *_: self._mark_dirty())
                child.bind("<<ComboboxSelected>>", lambda *_: self._mark_dirty())

    def _on_text_modified(self, event):
        widget = event.widget
        if widget.edit_modified():
            self._mark_dirty()
            widget.edit_modified(False)

    def _mark_dirty(self, *args):
        self.dirty = True
        if hasattr(self, "lbl_dirty"):
            self.lbl_dirty.configure(text="(unsaved changes)")
        if self.current_profile:
            self.lbl_status.configure(text=f"Profile: {self.current_profile} (unsaved)")

    # Start/Stop
    def start_clicked(self):
        if self.worker and self.worker.is_alive():
            messagebox.showinfo("Running", "Scheduler is already running."); return
        try:
            cfg = self._collect_config()
            sections = self._collect_sections()
        except Exception as e:
            messagebox.showerror("Invalid input", str(e)); return

        self.btn_start.configure(state="disabled")

        def on_cancel():
            self.btn_start.configure(state="normal")

        def begin():
            self.stop_event.clear()
            self.pause_event.clear()
            self._session_active = True
            self._open_run_monitor()
            self._append_log("INFO", "Starting…")
            self.worker = SchedulerWorker(cfg, sections, self.logq, self.stop_event, self.pause_event, self.kb)
            self.worker.start()
            interval = int(cfg.get("post_interval_minutes", 0))
            if interval > 0:
                self.post_scheduler = PostScheduler(interval, self.pause_event, self.stop_event, lambda: None)
                self.post_scheduler.start()
            else:
                self.post_scheduler = None

            feeds = cfg.get("rss_feed_urls", [])
            if isinstance(feeds, str):
                feeds = [feeds]
            rss_interval_minutes = int(cfg.get("rss_fetch_interval_minutes", int(DEFAULT_INTERVAL_SECONDS // 60)))
            rss_interval_minutes = max(1, rss_interval_minutes)
            if feeds:
                self._set_rss_enabled(True)
                self.rss_ingestor = RSSIngestor(
                    feeds,
                    self.news_library,
                    interval_seconds=float(rss_interval_minutes) * 60.0,
                    stop_event=self.stop_event,
                    pause_event=self.pause_event,
                    status_callback=self._on_rss_status,
                )
                self.rss_ingestor.start()
            else:
                self._set_rss_enabled(False)
                self.rss_ingestor = None
            self.btn_pause.configure(state="normal")
            self.btn_resume.configure(state="disabled")
            self.btn_stop.configure(state="normal")
            self._set_monitor_paused(False)

        self._Countdown(self, 10, begin, on_cancel)

    def stop_clicked(self):
        if self.worker and self.worker.is_alive():
            self._append_log("INFO", "Stopping (wait for current step)…")
            self.stop_event.set()
        self._session_active = False
        self.pause_event.clear()
        self.btn_stop.configure(state="disabled")
        self.btn_start.configure(state="normal")
        self.btn_pause.configure(state="disabled")
        self.btn_resume.configure(state="disabled")
        self.post_scheduler = None
        self.rss_ingestor = None
        self._set_rss_enabled(False)
        self._close_run_monitor()

    def pause_clicked(self):
        if not self.pause_event.is_set():
            self.pause_event.set()
            self._append_log("INFO", "Paused.")
            self.btn_pause.configure(state="disabled")
            self.btn_resume.configure(state="normal")
            self._set_monitor_paused(True)

    def resume_clicked(self):
        if self.pause_event.is_set():
            self.pause_event.clear()
            self._append_log("INFO", "Resumed.")
            self.btn_pause.configure(state="normal")
            self.btn_resume.configure(state="disabled")
            self._set_monitor_paused(False)

    # Collectors / Sections / Profiles
    def _csv_to_list(self, s: str) -> List[str]:
        return [t.strip() for t in s.split(",") if t.strip()]

    def _list_to_csv(self, xs: List[str]) -> str:
        return ", ".join(xs or [])

    def _collect_config(self) -> Dict:
        # map UI strings to internal policy codes
        policy_map = {
            "Every time": "every_time",
            "Once per step": "once_per_step",
            "Once per section": "once_per_section",
        }
        cfg = {
            "session_hours_range": (float(self.var_session_hours_min.get()), float(self.var_session_hours_max.get())),
            "session_step_minutes_range": (int(self.var_step_min.get()), int(self.var_step_max.get())),
            "session_break_minutes_range": (int(self.var_break_min.get()), int(self.var_break_max.get())),
            "post_interval_minutes": int(self.var_post_interval.get()),
            "night_sleep_start_hour_range": (int(self.var_sleep_start_h_min.get()), int(self.var_sleep_start_h_max.get())),
            "night_sleep_start_minute_jitter": (int(self.var_sleep_start_jitter_min.get()), int(self.var_sleep_start_jitter_max.get())),
            "night_sleep_hours_range": (float(self.var_sleep_hours_min.get()), float(self.var_sleep_hours_max.get())),
            "micro_pause_every_n_actions_range": (int(self.var_micro_every_min.get()), int(self.var_micro_every_max.get())),
            "micro_pause_seconds_range": (float(self.var_micro_s_min.get()), float(self.var_micro_s_max.get())),
            "weekday_activity_scale": float(self.var_weekday_scale.get()),
            "weekend_activity_scale": float(self.var_weekend_scale.get()),
            "daily_interaction_cap_range": (int(self.var_daily_cap_min.get()), int(self.var_daily_cap_max.get())),
            "hourly_interaction_cap_range": (int(self.var_hourly_cap_min.get()), int(self.var_hourly_cap_max.get())),
            "min_seconds_between_actions_range": (float(self.var_min_gap_s_min.get()), float(self.var_min_gap_s_max.get())),
            "extra_jitter_probability": float(self.var_extra_jitter_prob.get()),
            "extra_jitter_seconds_range": (float(self.var_extra_jitter_s_min.get()), float(self.var_extra_jitter_s_max.get())),
            # content
            "whitelist_keywords": self._csv_to_list(self.var_whitelist.get()),
            "blacklist_keywords": self._csv_to_list(self.var_blacklist.get()),
            "profanity_list": self._csv_to_list(self.var_profanity.get()),
            "content_similarity_threshold": float(self.var_similarity.get()),
            "uniqueness_memory_size": int(self.var_unique_mem.get()),
            # reply tag
            "transparency_tag_enabled": bool(getattr(self, "var_transparency", tk.BooleanVar(value=False)).get()),
            "transparency_tag_text": getattr(self, "var_transparency_text", tk.StringVar(value="— managed account")).get(),
            # search
            "search_open_policy": policy_map.get(self.var_open_policy.get().strip(), "once_per_step"),
            # pacing only
            "targets_per_step_range": (8, 14),
            # emergency (disabled here)
            "emergency_early_end_probability": 0.0,
        }

        persona_text = ""
        if self.txt_rss_persona is not None:
            persona_text = self.txt_rss_persona.get("1.0", "end").strip()

        try:
            max_length = int(self.var_rss_max_length.get())
        except Exception as exc:
            raise ValueError("Maximum post length must be a positive integer") from exc
        if max_length <= 0:
            raise ValueError("Maximum post length must be a positive integer")

        cfg.update(
            {
                "openai_api_key": self.var_openai_api_key.get().strip(),
                "rss_persona_text": persona_text,
                "rss_max_post_length": max_length,
            }
        )

        feeds_raw = self.var_rss_feeds.get().replace("\n", ",")
        feed_urls = [u.strip() for u in feeds_raw.split(",") if u.strip()]
        interval_minutes = max(1, int(self.var_rss_interval_minutes.get()))
        cfg.update(
            {
                "rss_feed_urls": feed_urls,
                "rss_fetch_interval_minutes": interval_minutes,
            }
        )
        return cfg

    def _collect_sections(self) -> List[Section]:
        out: List[Section] = []
        for idx, sv in enumerate(self._ordered_section_vars()):
            enabled = bool(sv["enabled_var"].get())
            if not enabled:
                continue
            default_name = sv.get("default_name", "Section")
            raw_name = str(sv["name_var"].get()).strip()
            name = raw_name or default_name
            tmin = int(sv["typ_min"].get()); tmax = int(sv["typ_max"].get())
            dur_ignore_var = sv.get("dur_ignore")
            ignore_minutes = bool(dur_ignore_var.get()) if dur_ignore_var is not None else False
            minutes_range: Optional[Tuple[float, float]]
            if ignore_minutes:
                minutes_range = None
            else:
                try:
                    dmin = float(sv["dur_min"].get())
                    dmax = float(sv["dur_max"].get())
                except Exception:
                    dmin, dmax = DEFAULT_MINUTES_PER_QUERY_RANGE
                if dmax < dmin:
                    dmin, dmax = dmax, dmin
                min_minutes = 1.0 / 60.0
                dmin = max(min_minutes, dmin)
                dmax = max(dmin, dmax)
                minutes_range = (dmin, dmax)
            mode_var = sv.get("mode_var")
            mode_raw = mode_var.get() if mode_var is not None else "popular"
            mode_norm = normalize_search_mode(mode_raw)
            if mode_norm in LATEST_SEARCH_MODES:
                mode_value = "latest"
            elif mode_norm in POPULAR_SEARCH_MODES:
                mode_value = "popular"
            else:
                mode_value = "popular"
            q_lines = [ln.strip() for ln in sv["txt_queries"].get("1.0", "end").splitlines() if ln.strip()]
            r_lines = [ln.strip() for ln in sv["txt_responses"].get("1.0", "end").splitlines() if ln.strip()]
            out.append(Section(
                name=name,
                typing_ms_per_char=(tmin, tmax),
                minutes_per_query_range=minutes_range,
                search_queries=q_lines,
                responses=r_lines,
                search_mode=mode_value,
                enabled=enabled,
                order=idx,
            ))
        return out

    def _config_to_dict(self) -> Dict:
        ordered = self._ordered_section_vars()
        return {
            "config": self._collect_config(),
            "sections": [self._section_to_dict(idx, sv) for idx, sv in enumerate(ordered)],
        }

    def _section_to_dict(self, idx: int, sv: Dict) -> Dict:
        default_name = sv.get("default_name", "Section")
        name = str(sv["name_var"].get()).strip() or default_name
        default_mode_ui = sv.get("default_mode", "Popular")
        fallback_norm = normalize_search_mode(default_mode_ui)
        fallback_mode = "latest" if fallback_norm in LATEST_SEARCH_MODES else "popular"
        mode_var = sv.get("mode_var")
        mode_raw = mode_var.get() if mode_var is not None else default_mode_ui
        mode_norm = normalize_search_mode(mode_raw)
        if mode_norm in LATEST_SEARCH_MODES:
            mode_value = "latest"
        elif mode_norm in POPULAR_SEARCH_MODES:
            mode_value = "popular"
        else:
            mode_value = fallback_mode
        dur_ignore_var = sv.get("dur_ignore")
        ignore_minutes = bool(dur_ignore_var.get()) if dur_ignore_var is not None else False
        try:
            dur_min = float(sv["dur_min"].get())
            dur_max = float(sv["dur_max"].get())
        except Exception:
            dur_min, dur_max = DEFAULT_MINUTES_PER_QUERY_RANGE
        if dur_max < dur_min:
            dur_min, dur_max = dur_max, dur_min
        min_minutes = 1.0 / 60.0
        dur_min = max(min_minutes, dur_min)
        dur_max = max(dur_min, dur_max)
        minutes_value: Tuple[float, float] = (dur_min, dur_max)
        return {
            "name": name,
            "enabled": bool(sv["enabled_var"].get()),
            "search_mode": mode_value,
            "typing_ms_per_char": (int(sv["typ_min"].get()), int(sv["typ_max"].get())),
            "minutes_per_query_range": minutes_value,
            "ignore_minutes_per_query": ignore_minutes,
            "search_queries": [
                ln.strip()
                for ln in sv["txt_queries"].get("1.0", "end").splitlines()
                if ln.strip()
            ],
            "responses": [
                ln.strip()
                for ln in sv["txt_responses"].get("1.0", "end").splitlines()
                if ln.strip()
            ],
            "order": self._section_order_value(sv, fallback=idx),
        }

    def _apply_profile_dict(self, data: Dict):
        cfg = data.get("config", {})
        def set_pair(var_min, var_max, value, fallback):
            v = value if isinstance(value, (list, tuple)) and len(value) == 2 else fallback
            var_min.set(v[0]); var_max.set(v[1])

        set_pair(self.var_session_hours_min, self.var_session_hours_max, cfg.get("session_hours_range"), (12.0,14.0))
        set_pair(self.var_step_min, self.var_step_max, cfg.get("session_step_minutes_range"), (12,16))
        set_pair(self.var_break_min, self.var_break_max, cfg.get("session_break_minutes_range"), (2,4))
        self.var_post_interval.set(int(cfg.get("post_interval_minutes", 0)))
        set_pair(self.var_sleep_start_h_min, self.var_sleep_start_h_max, cfg.get("night_sleep_start_hour_range"), (22,24))
        set_pair(self.var_sleep_start_jitter_min, self.var_sleep_start_jitter_max, cfg.get("night_sleep_start_minute_jitter"), (0,30))
        set_pair(self.var_sleep_hours_min, self.var_sleep_hours_max, cfg.get("night_sleep_hours_range"), (7.0,8.0))

        self.var_weekday_scale.set(cfg.get("weekday_activity_scale", 1.0))
        self.var_weekend_scale.set(cfg.get("weekend_activity_scale", 0.9))

        set_pair(self.var_micro_every_min, self.var_micro_every_max, cfg.get("micro_pause_every_n_actions_range"), (8,12))
        set_pair(self.var_micro_s_min, self.var_micro_s_max, cfg.get("micro_pause_seconds_range"), (2.0,4.0))

        set_pair(self.var_min_gap_s_min, self.var_min_gap_s_max, cfg.get("min_seconds_between_actions_range"), (0.4,0.9))
        self.var_extra_jitter_prob.set(cfg.get("extra_jitter_probability", 0.05))
        set_pair(self.var_extra_jitter_s_min, self.var_extra_jitter_s_max, cfg.get("extra_jitter_seconds_range"), (1.0,2.5))

        set_pair(self.var_daily_cap_min, self.var_daily_cap_max, cfg.get("daily_interaction_cap_range"), (1150,1250))
        set_pair(self.var_hourly_cap_min, self.var_hourly_cap_max, cfg.get("hourly_interaction_cap_range"), (90,110))

        self.var_whitelist.set(self._list_to_csv(cfg.get("whitelist_keywords", [])))
        self.var_blacklist.set(self._list_to_csv(cfg.get("blacklist_keywords", [])))
        self.var_profanity.set(self._list_to_csv(cfg.get("profanity_list", [])))

        self.var_similarity.set(cfg.get("content_similarity_threshold", 0.90))
        self.var_unique_mem.set(cfg.get("uniqueness_memory_size", 200))

        policy = str(cfg.get("search_open_policy", "once_per_step"))
        ui_policy = {"every_time":"Every time","once_per_step":"Once per step","once_per_section":"Once per section"}.get(policy, "Once per step")
        self.var_open_policy.set(ui_policy)

        self.var_openai_api_key.set(cfg.get("openai_api_key", ""))
        if self.txt_rss_persona is not None:
            persona_value = cfg.get("rss_persona_text", "")
            self.txt_rss_persona.delete("1.0", "end")
            if persona_value:
                self.txt_rss_persona.insert("1.0", persona_value)
            self.txt_rss_persona.edit_modified(False)
        try:
            self.var_rss_max_length.set(int(cfg.get("rss_max_post_length", 280)))
        except Exception:
            self.var_rss_max_length.set(280)

        feeds_value = cfg.get("rss_feed_urls", [])
        if isinstance(feeds_value, (list, tuple)):
            feed_text = ", ".join(str(f).strip() for f in feeds_value if str(f).strip())
        else:
            feed_text = str(feeds_value or "")
        self.var_rss_feeds.set(feed_text)

        default_interval = int(DEFAULT_INTERVAL_SECONDS // 60)
        try:
            interval_val = int(cfg.get("rss_fetch_interval_minutes", default_interval))
        except Exception:
            interval_val = default_interval
        if interval_val <= 0:
            interval_val = default_interval
        self.var_rss_interval_minutes.set(interval_val)

        # sections
        sections_present = "sections" in data
        raw_sections = data.get("sections", [])
        ordered_cfg: List[Dict[str, Any]] = []
        if isinstance(raw_sections, list):
            temp: List[Tuple[int, int, Dict[str, Any]]] = []
            for idx, section_cfg in enumerate(raw_sections):
                if not isinstance(section_cfg, dict):
                    continue
                order_val = section_cfg.get("order")
                try:
                    order_key = int(order_val)
                except Exception:
                    order_key = idx
                temp.append((order_key, idx, section_cfg))
            temp.sort(key=lambda item: (item[0], item[1]))
            ordered_cfg = [item[2] for item in temp]

        if sections_present:
            self._ensure_section_tab_count(len(ordered_cfg))
        elif not self.sections_vars:
            if not self.section_templates:
                self.section_templates = copy.deepcopy(DEFAULT_SECTIONS_SEED)
            self._ensure_section_tab_count(len(self.section_templates))

        ordered_vars = self._ordered_section_vars()
        if ordered_cfg:
            while len(ordered_cfg) < len(ordered_vars):
                ordered_cfg.append({})
        else:
            ordered_cfg = [{} for _ in ordered_vars]

        for idx, sv in enumerate(ordered_vars):
            section_cfg = ordered_cfg[idx] if idx < len(ordered_cfg) else {}
            if not isinstance(section_cfg, dict):
                section_cfg = {}

            default_name = sv.get("default_name", "Section")
            default_enabled = bool(sv.get("default_enabled", True))

            order_val = section_cfg.get("order")
            if order_val is None:
                order_val = idx
            try:
                sv["order_var"].set(int(order_val))
            except Exception:
                sv["order_var"].set(idx)

            name_value = str(section_cfg.get("name") or "").strip()
            sv["name_var"].set(name_value or default_name)

            enabled_value = section_cfg.get("enabled")
            if enabled_value is None:
                enabled_value = default_enabled
            sv["enabled_var"].set(bool(enabled_value))

            default_mode_ui = sv.get("default_mode", "Popular")
            mode_value = section_cfg.get("search_mode", None)
            if mode_value is None:
                ui_mode = default_mode_ui
            else:
                mode_norm = normalize_search_mode(mode_value)
                if mode_norm in LATEST_SEARCH_MODES:
                    ui_mode = "Latest"
                elif mode_norm in POPULAR_SEARCH_MODES:
                    ui_mode = "Popular"
                else:
                    ui_mode = default_mode_ui
            mode_var = sv.get("mode_var")
            if mode_var is not None:
                mode_var.set(ui_mode)

            tpair = section_cfg.get("typing_ms_per_char")
            if isinstance(tpair, (list, tuple)) and len(tpair) == 2:
                sv["typ_min"].set(int(tpair[0])); sv["typ_max"].set(int(tpair[1]))
            dur_min_val, dur_max_val = self._seed_minutes_range(section_cfg)
            sv["dur_min"].set(dur_min_val); sv["dur_max"].set(dur_max_val)
            ignore_minutes = bool(section_cfg.get("ignore_minutes_per_query", False))
            if section_cfg.get("minutes_per_query_range") is None:
                ignore_minutes = True
            dur_ignore_var = sv.get("dur_ignore")
            if dur_ignore_var is not None:
                try:
                    dur_ignore_var.set(bool(ignore_minutes))
                except Exception:
                    pass
                apply_fn = sv.get("dur_ignore_apply")
                if callable(apply_fn):
                    apply_fn()

            queries_value = section_cfg.get("search_queries", None)
            if isinstance(queries_value, str):
                q_lines = [ln.strip() for ln in queries_value.splitlines() if ln.strip()]
            elif isinstance(queries_value, (list, tuple)):
                q_lines = [str(ln).strip() for ln in queries_value if str(ln).strip()]
            else:
                q_lines = None
            if q_lines is not None:
                sv["txt_queries"].delete("1.0", "end")
                if q_lines:
                    sv["txt_queries"].insert("1.0", "\n".join(q_lines))
                sv["txt_queries"].edit_modified(False)

            responses_value = section_cfg.get("responses", None)
            if isinstance(responses_value, str):
                r_lines = [ln.strip() for ln in responses_value.splitlines() if ln.strip()]
            elif isinstance(responses_value, (list, tuple)):
                r_lines = [str(ln).strip() for ln in responses_value if str(ln).strip()]
            else:
                r_lines = None
            if r_lines is not None:
                sv["txt_responses"].delete("1.0", "end")
                if r_lines:
                    sv["txt_responses"].insert("1.0", "\n".join(r_lines))
                sv["txt_responses"].edit_modified(False)

        self._sync_section_tab_order()
        ordered_after = self._ordered_section_vars()
        new_templates: List[Dict[str, Any]] = []
        for idx, sv in enumerate(ordered_after):
            template_dict = copy.deepcopy(self._section_to_dict(idx, sv))
            new_templates.append(template_dict)
            sv["seed_ref"] = template_dict
        self.section_templates = new_templates
        self._update_section_controls()

        self.dirty = False
        self.lbl_dirty.configure(text="")
        if self.current_profile:
            self.lbl_status.configure(text=f"Profile: {self.current_profile}")

    # Profiles
    def _profiles_glob(self) -> List[str]:
        files = []
        if os.path.isdir(self.config_dir):
            for fn in os.listdir(self.config_dir):
                if fn.lower().endswith(".json"):
                    files.append(os.path.splitext(fn)[0])
        files = sorted(set(files))
        if "default" not in files:
            files = ["default"] + files
        return files

    def _list_profiles(self) -> List[str]:
        return self._profiles_glob()

    def _profile_path(self, name: str) -> str:
        return os.path.join(self.config_dir, f"{name}.json")

    def _init_default_profile(self):
        path = self._profile_path("default")
        if not os.path.exists(path):
            data = self._config_to_dict()
            with open(path, "w", encoding="utf-8") as f:
                json.dump(data, f, ensure_ascii=False, indent=2)
        self.cmb_profile.configure(values=self._list_profiles())
        self.var_profile.set("default")
        self.current_profile = "default"
        self.load_profile()

    def load_profile(self):
        name = self.var_profile.get().strip() or "default"
        path = self._profile_path(name)
        try:
            with open(path, "r", encoding="utf-8") as f:
                data = json.load(f)
            self.current_profile = name
            self._apply_profile_dict(data)
            self.cmb_profile.configure(values=self._list_profiles())
            self.lbl_status.configure(text=f"Profile: {self.current_profile}")
        except FileNotFoundError:
            messagebox.showwarning(
                "Profile not found",
                f"Profile file {path} was not found. Creating a new one.",
            )
            self.current_profile = name
            self.save_profile()
        except Exception as e:
            messagebox.showerror("Load error", str(e))

    def save_profile(self):
        if not self.current_profile:
            self.current_profile = self.var_profile.get().strip() or "default"
        path = self._profile_path(self.current_profile)
        try:
            data = self._config_to_dict()
            with open(path, "w", encoding="utf-8") as f:
                json.dump(data, f, ensure_ascii=False, indent=2)
            self.dirty = False
            if hasattr(self, "lbl_dirty"):
                self.lbl_dirty.configure(text="")
            self.lbl_status.configure(text=f"Profile: {self.current_profile}")
            self.cmb_profile.configure(values=self._list_profiles())
            messagebox.showinfo("Saved", f"Profile saved: {self.current_profile}")
        except Exception as e:
            messagebox.showerror("Save error", str(e))

    def save_profile_as(self):
        name = simpledialog.askstring(
            "Save As…",
            "Enter a name for the new profile (without extension):",
            parent=self,
        )
        if not name: return
        name = "".join(ch for ch in name if ch.isalnum() or ch in "-_ ").strip()
        if not name:
            messagebox.showerror(
                "Invalid name",
                "Enter a descriptive name using letters, numbers, hyphen, or underscore.",
            )
            return
        self.current_profile = name
        self.var_profile.set(name)
        self.save_profile()

    # Logs
    def _append_log(self, level: str, msg: str):
        line = f"{datetime.now(CET).strftime('%Y-%m-%d %H:%M:%S')} [{level}] {msg}"
        self.log_text.configure(state="normal")
        self.log_text.insert("end", line + "\n")
        self.log_text.see("end")
        self.log_text.configure(state="disabled")
        if self.run_monitor:
            self.run_monitor.append_log(line)


    def _drain_logs(self):
        try:
            while True:
                line = self.logq.get_nowait()
                self.log_text.configure(state="normal")
                self.log_text.insert("end", line + "\n")
                self.log_text.see("end")
                self.log_text.configure(state="disabled")
                if self.run_monitor:
                    self.run_monitor.append_log(line)
        except queue.Empty:
            pass
        finally:
            worker = self.worker
            if worker and not worker.is_alive():
                if self._session_active:
                    self._on_worker_finished()
                else:
                    self.worker = None
            # Schedule the next drain so log messages keep flowing
            # through the GUI while the worker thread is running.
            self.after(120, self._drain_logs)


# ---- Entrypoint
if __name__ == "__main__":
    app = App()
    app.mainloop()<|MERGE_RESOLUTION|>--- conflicted
+++ resolved
@@ -1285,7 +1285,7 @@
         style.configure(self._section_frame_enabled_style, background=self._section_enabled_bg)
         self._section_tab_enabled_style = "SectionEnabled.TNotebook.Tab"
         self._section_tab_disabled_style = "SectionDisabled.TNotebook.Tab"
-<<<<<<< HEAD
+
         style.configure(self._section_tab_disabled_style)
         style.map(
             self._section_tab_disabled_style,
@@ -1301,17 +1301,7 @@
                 ("selected", self._section_enabled_selected_bg),
                 ("!selected", self._section_enabled_bg),
             ],
-=======
-        style.configure(self._section_tab_disabled_style, background=base_tab_bg)
-        style.map(
-            self._section_tab_disabled_style,
-            background=[("selected", base_tab_selected_bg)],
-        )
-        style.configure(self._section_tab_enabled_style, background=self._section_enabled_bg)
-        style.map(
-            self._section_tab_enabled_style,
-            background=[("selected", self._section_enabled_selected_bg)],
->>>>>>> 68cc9710
+
         )
 
         self.nb = ttk.Notebook(self); self.nb.pack(fill="both", expand=True)
