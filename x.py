#!/usr/bin/env python3
# -*- coding: utf-8 -*-

r"""
X Scheduler (Manual/Compliant Edition)
--------------------------------------
What it does (compliant, no simulated input):
• Profiles (JSON in ./configs) — load/save "Default" + custom
• Sections with queries (search terms) & responses (reply lines)
• Global Search Mode: Popular / Latest (opens proper X search URL)
• NEW: Search Open Policy — Every time / Once per step / Once per section
• Session pacing: session hours, step minutes, break minutes, micro-pauses
• Daily/hourly caps, content similarity filter, profanity/blacklist/whitelist
• Picks a response, copies it to clipboard, opens (or reuses) the search page
• YOU perform the like/reply in the browser — no automation of actions

Requirements:
• Python 3.10+ recommended
• pip install pyperclip

Run:
    python x.py
"""

from __future__ import annotations

import copy
import os
import json
import time
import queue
import random
import threading
import logging
import sys
from dataclasses import dataclass, field
from datetime import datetime, timedelta, timezone, tzinfo
from typing import List, Tuple, Optional, Dict, Set, Callable, Any

import tkinter as tk
from tkinter import ttk, messagebox, scrolledtext, filedialog, simpledialog
from urllib.parse import quote as url_quote
try:
    from pynput import keyboard as pynkeyboard
except Exception:  # pragma: no cover - optional dependency
    pynkeyboard = None
from keyboard_controller import KeyboardController, is_app_generated
from news_library import NewsLibrary
from post_library import PostLibrary, create_post_record, store_generated_draft
from post_scheduler import generate_post_from_rss
from rss_ingestor import DEFAULT_INTERVAL_SECONDS, RSSIngestor

try:
    import requests
except Exception:  # pragma: no cover - optional dependency
    requests = None

try:
    import pyperclip
except Exception:
    pyperclip = None

# ---- CET tz safe fallback
try:
    from zoneinfo import ZoneInfo
    CET = ZoneInfo("Europe/Prague")
except Exception:
    from datetime import timedelta as _td
    class FixedOffset(tzinfo):
        def __init__(self, minutes): self._o = _td(minutes=minutes)
        def utcoffset(self, dt): return self._o
        def dst(self, dt): return _td(0)
        def tzname(self, dt): return "CET_Fallback"
    CET = FixedOffset(60)

# ---- Helpers
def jitter(a: float, b: float) -> float: return random.uniform(a, b)
def rand_minutes(r: Tuple[int, int]) -> int: return random.randint(r[0], r[1])
def rand_hours(r: Tuple[float, float]) -> float: return random.uniform(r[0], r[1])
def token_set(text: str) -> Set[str]: return set(text.lower().split())
def similarity_ratio(a: str, b: str) -> float:
    ta, tb = token_set(a), token_set(b)
    if not ta or not tb: return 0.0
    inter = len(ta & tb); union = len(ta | tb)
    return inter / max(1, union)

BASE_WAIT = 3
MAX_WAIT = 15

# Natural pauses inserted between high-level actions to mimic human pacing.
STEP_PAUSE_MIN = 0.5
STEP_PAUSE_MAX = 1.8
# The discovery feed sometimes requires two rapid ``j`` presses to load more
# posts.  Keep the first couple of presses almost instantaneous before falling
# back to the regular pacing used for the remaining presses in the batch.
FAST_J_INITIAL_DELAY_RANGE = (0.0, 0.05)

# ``Popular`` search results can surface stickied tweets, ads, or other
# elements that require a deeper initial scroll before reaching fresh posts.
# When the session opens a Popular search we overshoot the first batch of posts
# by sending an initial burst of ``j`` presses.  Using a small random range of
# presses avoids the mechanical feel of a fixed count while still ensuring we
# scroll past the top-of-feed clutter.
<<<<<<< HEAD
POPULAR_INITIAL_J_RANGE = (14, 17)
=======
POPULAR_INITIAL_J_RANGE = (12, 15)
>>>>>>> 20410884


POPULAR_SEARCH_MODES: Set[str] = {"popular", "top"}
LATEST_SEARCH_MODES: Set[str] = {"latest", "nejnovější", "nejnovejsi", "live"}


def normalize_search_mode(mode: str) -> str:
    return str(mode or "").strip().lower()


def ensure_connection(url: str, timeout: float) -> float:
    """Check connectivity to ``url`` and return the request time.

    The original implementation required the optional ``requests`` dependency
    and raised ``RuntimeError`` when it was missing.  In environments where
    ``requests`` is unavailable the browser was never opened which confused
    users.  Instead of failing outright we now log a warning and skip the
    connectivity check, returning ``0.0`` to indicate that no timing
    information is available.
    """

    if requests is None:  # pragma: no cover - exercised when optional dep missing
        logging.warning(
            "requests library is not available; skipping connection check"
        )
        return 0.0

    start = time.time()
    try:
        resp = requests.get(url, timeout=timeout, stream=True)
        resp.raise_for_status()
        return time.time() - start
    except Exception as e:  # pragma: no cover - network errors are environment-specific
        logging.error(f"Connection check failed for {url}: {e}")
        raise

def build_search_url(query: str, mode: str) -> str:
    """
    Popular: https://x.com/search?q=<q>&src=typed_query&f=top
    Latest:  https://x.com/search?q=<q>&src=typed_query&f=live
    """

    q = url_quote(query or "")
    mode_normalized = normalize_search_mode(mode)
    url = f"https://x.com/search?q={q}&src=typed_query"

    if mode_normalized in LATEST_SEARCH_MODES:
        url += "&f=live"
    elif mode_normalized in POPULAR_SEARCH_MODES:
        url += "&f=top"

    return url

DEFAULT_SECONDS_PER_QUERY_RANGE: Tuple[float, float] = (90.0, 150.0)
DEFAULT_MINUTES_PER_QUERY_RANGE: Tuple[float, float] = (
    DEFAULT_SECONDS_PER_QUERY_RANGE[0] / 60.0,
    DEFAULT_SECONDS_PER_QUERY_RANGE[1] / 60.0,
)


def _coerce_float_pair(value: Any, fallback: Tuple[float, float]) -> Tuple[float, float]:
    if isinstance(value, (list, tuple)) and len(value) == 2:
        try:
            low = float(value[0])
            high = float(value[1])
        except Exception:
            return fallback
        if high < low:
            low, high = high, low
        return low, high
    return fallback


def coerce_minutes_range(value: Any) -> Tuple[float, float]:
    return _coerce_float_pair(value, DEFAULT_MINUTES_PER_QUERY_RANGE)


def seconds_range_to_minutes(value: Any) -> Tuple[float, float]:
    low, high = _coerce_float_pair(value, DEFAULT_SECONDS_PER_QUERY_RANGE)
    return low / 60.0, high / 60.0

# ---- Section model
@dataclass
class Section:
    name: str
    typing_ms_per_char: Tuple[int, int] = (220, 240)
    max_responses_before_switch: Tuple[int, int] = (4, 8)
    minutes_per_query_range: Tuple[float, float] = DEFAULT_MINUTES_PER_QUERY_RANGE
    search_queries: List[str] = field(default_factory=list)
    responses: List[str] = field(default_factory=list)
    search_mode: str = "popular"
    enabled: bool = True
    order: int = 0
    _query_cycle_index: int = field(default=0, init=False, repr=False)
    def pick_typing_speed(self) -> int: return random.randint(*self.typing_ms_per_char)
    def pick_max_responses(self) -> int: return random.randint(*self.max_responses_before_switch)
    def pick_query_duration(self) -> float:
        try:
            low, high = self.minutes_per_query_range
            low = float(low)
            high = float(high)
        except Exception:
            low, high = DEFAULT_MINUTES_PER_QUERY_RANGE
        if high < low:
            low, high = high, low
        low = max(1.0 / 60.0, low)
        high = max(low, high)
        return random.uniform(low, high) * 60.0
    def pick_query(self) -> Optional[str]:
        if not self.search_queries:
            return None
        idx = self._query_cycle_index % len(self.search_queries)
        query = self.search_queries[idx]
        self._query_cycle_index = (idx + 1) % len(self.search_queries)
        return query
    def pick_response(self) -> Optional[str]: return random.choice(self.responses) if self.responses else None

# ---- Defaults (edit in UI later)
DEFAULT_SECTIONS_SEED = [
    {
        "name": "Sharp & Direct",
        "enabled": True,
        "typing_ms_per_char": (220, 240),
        "max_responses_before_switch": (6, 12),
        "minutes_per_query_range": (1.5, 2.5),
        "search_queries": [
            "morning performance",
            "industry trends",
            "team updates",
        ],
        "responses": [
            "Strong start to the day. Let’s build.",
            "Morning momentum sets the tone.",
            "Focused and ready to execute.",
        ],
    },
    {
        "name": "Professional & Brief",
        "enabled": True,
        "typing_ms_per_char": (220, 240),
        "max_responses_before_switch": (5, 9),
        "minutes_per_query_range": (1.5, 2.5),
        "search_queries": [
            "client progress",
            "feature rollouts",
        ],
        "responses": [
            "Starting strong and staying consistent.",
            "Vision only matters with execution.",
            "Early action sets the pace.",
        ],
    },
    {
        "name": "Builder Mindset",
        "enabled": True,
        "typing_ms_per_char": (220, 240),
        "max_responses_before_switch": (5, 10),
        "minutes_per_query_range": (1.5, 2.5),
        "search_queries": [
            "roadmap items",
            "dev insights",
        ],
        "responses": [
            "Every task is a brick in the wall.",
            "Opportunities don’t knock, they’re built.",
            "Build momentum early.",
        ],
    },
    {
        "name": "Networking & Collab",
        "enabled": True,
        "typing_ms_per_char": (220, 240),
        "max_responses_before_switch": (4, 8),
        "minutes_per_query_range": (1.5, 2.5),
        "search_queries": [
            "partner announcements",
            "collab opportunities",
        ],
        "responses": [
            "Open to smart partnerships—let’s align.",
            "If you’re building, let’s connect.",
            "Partnerships create possibilities.",
        ],
    },
    {
        "name": "Motivation Lite",
        "enabled": True,
        "typing_ms_per_char": (220, 240),
        "max_responses_before_switch": (5, 9),
        "minutes_per_query_range": (1.5, 2.5),
        "search_queries": [
            "team shoutouts",
        ],
        "responses": [
            "Make it count today.",
            "Results over opinions.",
            "Keep stacking small wins.",
        ],
    },
    {
        "name": "Execution Mode",
        "enabled": True,
        "typing_ms_per_char": (220, 240),
        "max_responses_before_switch": (6, 12),
        "minutes_per_query_range": (1.5, 2.5),
        "search_queries": [
            "status check",
            "backlog review",
        ],
        "responses": [
            "The plan is simple: execute.",
            "Decide, then execute.",
            "Clarity creates confidence.",
        ],
    },
    {
        "name": "Weekend Chill (still pro)",
        "enabled": True,
        "typing_ms_per_char": (220, 260),
        "max_responses_before_switch": (3, 6),
        "minutes_per_query_range": (1.5, 2.5),
        "search_queries": [
            "light topics",
            "community notes",
        ],
        "responses": [
            "Fresh start, same fire.",
            "Stay in motion.",
            "Good energy, good outcomes.",
        ],
    },
    {
        "name": "Insightful & Calm",
        "enabled": True,
        "typing_ms_per_char": (220, 260),
        "max_responses_before_switch": (4, 8),
        "minutes_per_query_range": (1.5, 2.5),
        "search_queries": [
            "market notes",
            "customer wins",
        ],
        "responses": [
            "Focus on what compounds.",
            "Daily effort writes the future.",
            "Direction beats speed.",
        ],
    },
    {
        "name": "Fast & To the Point",
        "enabled": True,
        "typing_ms_per_char": (220, 240),
        "max_responses_before_switch": (7, 13),
        "minutes_per_query_range": (1.5, 2.5),
        "search_queries": [
            "quick scans",
        ],
        "responses": [
            "Keep it moving.",
            "Outperform yesterday.",
            "Push the line forward.",
        ],
    },
    {
        "name": "Creator/Brand Voice",
        "enabled": True,
        "typing_ms_per_char": (220, 240),
        "max_responses_before_switch": (5, 10),
        "minutes_per_query_range": (1.5, 2.5),
        "search_queries": [
            "brand mentions",
            "community threads",
        ],
        "responses": [
            "Let’s turn ideas into outcomes.",
            "Consistency is the advantage.",
            "Show up, level up.",
        ],
    },
]

# ---- Post scheduling


class PostDraftQueue:
    """Very small in-memory FIFO queue for composed posts.

    The queue stores full metadata dictionaries so operators can inspect the
    provenance of each draft before acting on it.  Items are defensive copies of
    the dictionaries returned by :mod:`post_library` helpers.
    """

    def __init__(self) -> None:
        self.posts: List[Dict[str, Any]] = []

    def push(self, draft: Dict[str, Any] | str) -> Optional[Dict[str, Any]]:
        """Store ``draft`` for later processing.

        ``draft`` may be a plain string (legacy behaviour) or a mapping with
        additional metadata.  Empty drafts are ignored and ``None`` is
        returned.
        """

        if isinstance(draft, dict):
            known_keys = {"id", "text", "source", "created_at", "rss_link", "status", "metadata"}
            extra = {k: draft[k] for k in draft.keys() - known_keys}
            metadata = draft.get("metadata")
            if extra:
                if not isinstance(metadata, dict):
                    metadata = {}
                else:
                    metadata = copy.deepcopy(metadata)
                metadata.setdefault("legacy", {}).update(extra)
            record = create_post_record(
                draft.get("text", ""),
                source=draft.get("source"),
                created_at=draft.get("created_at"),
                rss_link=draft.get("rss_link"),
                status=draft.get("status"),
                metadata=metadata,
                record_id=draft.get("id"),
            )
        else:
            record = create_post_record(str(draft or ""))

        if not record["text"]:
            return None

        snapshot = copy.deepcopy(record)
        self.posts.append(snapshot)
        return snapshot


class PostEditor(tk.Toplevel):
    """Simple dialog allowing the user to compose, review, and queue drafts."""

    def __init__(
        self,
        master: tk.Misc,
        queue: PostDraftQueue,
        *,
        initial_text: str = "",
        on_save: Optional[Callable[[str], None]] = None,
        title: str = "Post draft",
    ) -> None:
        super().__init__(master)
        self.title(title)
        self.queue = queue
        self.resizable(True, True)
        self.on_save = on_save

        header = ttk.Frame(self)
        header.pack(fill="x", padx=10, pady=(10, 0))
        ttk.Label(header, text="Draft content:").pack(side="left")
        ttk.Button(
            header,
            text="ℹ",
            width=2,
            command=self._show_editor_info,
        ).pack(side="left", padx=(4, 0))

        self.txt = scrolledtext.ScrolledText(self, width=60, height=10)
        self.txt.pack(fill="both", expand=True, padx=10, pady=(6, 10))
        if initial_text:
            self.txt.insert("1.0", initial_text)

        actions = ttk.Frame(self)
        actions.pack(pady=(0, 10))
        btn = ttk.Button(actions, text="Save", command=self._save)
        btn.pack(side="left")
        ttk.Button(
            actions,
            text="ℹ",
            width=2,
            command=self._show_save_info,
        ).pack(side="left", padx=(4, 0))

        # Allow closing via window manager controls
        self.protocol("WM_DELETE_WINDOW", self.destroy)

        try:
            self.txt.focus_set()
        except tk.TclError:
            pass

    def _save(self) -> None:
        content = self.txt.get("1.0", "end").strip()
        if content:
            if self.on_save is not None:
                self.on_save(content)
            else:
                self.queue.push(content)
        self.destroy()

    def _show_editor_info(self) -> None:
        messagebox.showinfo(
            "Draft content",
            "Write or edit the post text that will be queued for manual review.",
        )

    def _show_save_info(self) -> None:
        messagebox.showinfo(
            "Save draft",
            "Save the current text to the draft queue. You can edit it again from the Posts tab.",
        )

# ---- Worker (manual flow, no key simulation)
class SchedulerWorker(threading.Thread):
    def __init__(
        self,
        cfg: Dict,
        sections: List[Section],
        logq: queue.Queue,
        stop_event: threading.Event,
        pause_event: threading.Event,
        kb,
    ):
        super().__init__(daemon=True)
        self.cfg = cfg
        indexed_sections = list(enumerate(sections))
        indexed_sections.sort(key=lambda item: (getattr(item[1], "order", item[0]), item[0]))
        self.sections = [sec for _idx, sec in indexed_sections]
        for idx, section in enumerate(self.sections):
            try:
                section.order = idx
            except Exception:
                pass
        self.logq = logq
        self.stop_event = stop_event
        self.pause_event = pause_event
        self.kb = kb

        self.session_seconds = int(rand_hours(self.cfg["session_hours_range"]) * 3600)
        self.session_start = datetime.now(CET)
        self.session_end = self.session_start + timedelta(seconds=self.session_seconds)

        self.night_sleep_start, self.night_sleep_end = self._build_night_sleep_window()

        self.action_counter = 0
        self.interactions_today = 0
        self.interactions_this_hour = 0
        self.current_hour = datetime.now(CET).hour
        self.recent_replies: List[str] = []
        self.next_micro_pause_at = self._schedule_next_micro_pause()

        self.daily_cap = random.randint(*self.cfg["daily_interaction_cap_range"])
        self.hourly_cap = random.randint(*self.cfg["hourly_interaction_cap_range"])

        self.activity_scale = self._activity_scale()

        # derived
        self.search_open_policy = str(self.cfg.get("search_open_policy", "once_per_step")).lower()
        for section in self.sections:
            normalized = normalize_search_mode(getattr(section, "search_mode", "popular"))
            if normalized in LATEST_SEARCH_MODES:
                section.search_mode = "latest"
            elif normalized in POPULAR_SEARCH_MODES:
                section.search_mode = "popular"
            else:
                section.search_mode = "popular"
        # tracking to avoid opening many tabs
        self._opened_sections: Set[str] = set()
        self._opened_this_step: bool = False
        self._browser_opened = False
        self._popular_initial_scroll_pending = False

    def _log(self, level, msg):
        ts = datetime.now(CET).strftime("%Y-%m-%d %H:%M:%S")
        self.logq.put(f"{ts} [{level}] {msg}")

    def _is_popular_search_mode(self, mode: str) -> bool:
        return normalize_search_mode(mode) in POPULAR_SEARCH_MODES

    def _activity_scale(self):
        now = datetime.now(CET)
        return self.cfg["weekend_activity_scale"] if now.weekday() >= 5 else self.cfg["weekday_activity_scale"]

    def _build_night_sleep_window(self):
        now = datetime.now(CET)
        sh_min, sh_max = self.cfg["night_sleep_start_hour_range"]
        sm_min, sm_max = self.cfg["night_sleep_start_minute_jitter"]
        start = now.replace(hour=0, minute=0, second=0, microsecond=0) + timedelta(
            hours=random.randint(sh_min, sh_max),
            minutes=random.randint(sm_min, sm_max)
        )
        if now > start: start += timedelta(days=1)
        dur_h = rand_hours(self.cfg["night_sleep_hours_range"])
        return start, start + timedelta(hours=dur_h)

    def _in_night_sleep(self, now): return self.night_sleep_start <= now <= self.night_sleep_end

    def _wait_if_paused(self):
        while self.pause_event.is_set() and not self.stop_event.is_set():
            time.sleep(0.5)

    def _pauseable_sleep(self, duration: float, chunk: float = 1.0):
        end = time.time() + duration
        while time.time() < end and not self.stop_event.is_set():
            if self.pause_event.is_set():
                self._wait_if_paused()
                continue
            remaining = end - time.time()
            time.sleep(min(chunk, remaining))

    def _sleep_until(self, dt):
        delta = max(0.0, (dt - datetime.now(CET)).total_seconds())
        self._log("INFO", f"Sleeping {delta:.0f}s until {dt}")
        self._pauseable_sleep(delta, chunk=30)

    def _schedule_next_micro_pause(self):
        n_min, n_max = self.cfg["micro_pause_every_n_actions_range"]
        return self.action_counter + max(1, random.randint(n_min, n_max))

    def _micro_pause_if_due(self):
        if self.action_counter >= self.next_micro_pause_at:
            dur = jitter(*self.cfg["micro_pause_seconds_range"])
            self._log("INFO", f"Micro pause {dur:.1f}s")
            self._pauseable_sleep(dur)
            self.next_micro_pause_at = self._schedule_next_micro_pause()

    def _cooldown(self):
        base = jitter(*self.cfg["min_seconds_between_actions_range"])
        self._pauseable_sleep(base)
        if random.random() < self.cfg["extra_jitter_probability"] and not self.stop_event.is_set():
            extra = jitter(*self.cfg["extra_jitter_seconds_range"])
            self._log("DEBUG", f"Extra idle jitter {extra:.1f}s")
            self._pauseable_sleep(extra)

    def _bump_counters(self):
        now = datetime.now(CET)
        if now.hour != self.current_hour:
            self.current_hour = now.hour
            self.interactions_this_hour = 0
        self.interactions_today += 1
        self.interactions_this_hour += 1

    def _caps_remaining(self):
        if self.interactions_today >= self.daily_cap:
            self._log("INFO", f"Daily cap reached ({self.daily_cap}). Stopping.")
            return False
        if self.interactions_this_hour >= self.hourly_cap:
            self._log("INFO", f"Hourly cap reached ({self.hourly_cap}). Waiting next hour…")
            end = datetime.now(CET).replace(minute=59, second=59, microsecond=0)
            self._sleep_until(end)
            self.interactions_this_hour = 0
        return True

    def _allowed_for_text(self, text: str) -> bool:
        t = text.lower()
        if any(p in t for p in self.cfg["profanity_list"]): return False
        if self.cfg["blacklist_keywords"] and any(k.lower() in t for k in self.cfg["blacklist_keywords"]): return False
        if self.cfg["whitelist_keywords"]:
            if not any(k.lower() in t for k in self.cfg["whitelist_keywords"]): return False
        for prev in self.recent_replies:
            if similarity_ratio(prev, text) >= self.cfg["content_similarity_threshold"]:
                return False
        return True

    def _record_reply(self, text: str):
        self.recent_replies.append(text)
        if len(self.recent_replies) > self.cfg["uniqueness_memory_size"]:
            self.recent_replies.pop(0)

    # ---- Search open policy
    def _should_open_search_now(self, section_name: str) -> bool:
        policy = self.search_open_policy
        if policy == "every_time":
            return True
        if policy == "once_per_step":
            return not self._opened_this_step
        if policy == "once_per_section":
            return section_name not in self._opened_sections
        # default safe
        return not self._opened_this_step

    def _mark_opened(self, section_name: str):
        policy = self.search_open_policy
        if policy == "once_per_step":
            self._opened_this_step = True
        elif policy == "once_per_section":
            self._opened_sections.add(section_name)
        else:  # every_time
            pass

    def _reset_step_open_state(self):
        """Reset per-step tracking of opened search sections."""

        self._opened_this_step = False
        self._opened_sections.clear()
        self._popular_initial_scroll_pending = False

    def _open_search(self, query: str, section: Section):
        self._popular_initial_scroll_pending = False
        section_name = getattr(section, "name", "section")
        raw_mode = getattr(section, "search_mode", "popular")
        mode_norm = normalize_search_mode(raw_mode)
        if mode_norm in LATEST_SEARCH_MODES:
            effective_mode = "latest"
        elif mode_norm in POPULAR_SEARCH_MODES:
            effective_mode = "popular"
        else:
            effective_mode = "popular"
        section.search_mode = effective_mode
        url = build_search_url(query, effective_mode)
        try:
            elapsed = ensure_connection(url, timeout=5)
            self._log("INFO", f"Connection verified in {elapsed:.2f}s")
        except Exception as e:
            self._log("ERROR", f"Connection check failed: {e}")
            return
        mode_label = "Latest" if effective_mode == "latest" else "Popular"
        self._log("INFO", f"Open search for {section_name} [{mode_label}]: {url}")
        try:
            if not self._browser_opened:
                import webbrowser
                webbrowser.open(url, new=0, autoraise=True)
                self._browser_opened = True
            else:
                key = "cmd" if sys.platform == "darwin" else "ctrl"
                self.kb.hotkey(key, "l")
                time.sleep(0.1)
                self.kb.typewrite(url, interval=0, jitter=0)
                self.kb.press("enter")
        except Exception as e:
            self._log("ERROR", f"Browser navigation failed: {e}")
            return
        start = time.time()
        waited = 0.0
        while not self.stop_event.is_set():
            self._pauseable_sleep(0.5)
            waited = time.time() - start
            if waited >= BASE_WAIT and (waited >= elapsed or waited >= MAX_WAIT):
                break
        if waited >= MAX_WAIT:
            self._log("WARN", f"Page load wait exceeded {MAX_WAIT}s; consider retry.")
        else:
            self._log("INFO", f"Page ready after {waited:.2f}s")

        if self._is_popular_search_mode(effective_mode):
            self._popular_initial_scroll_pending = True

    def _push_to_clipboard(self, text: str):
        if not pyperclip:
            self._log("WARN", "pyperclip not installed; cannot copy to clipboard. pip install pyperclip")
            return
        try:
            pyperclip.copy(text)
            self._log("INFO", "Reply copied to clipboard.")
        except Exception as e:
            self._log("ERROR", f"Clipboard copy failed: {e}")

    def _typing_delay_seconds(self, section: Optional[Section]) -> float:
        """Return the per-character typing delay for ``section`` in seconds."""

        fallback_seconds = 0.2
        if section is None:
            return fallback_seconds
        section_name = getattr(section, "name", "?")
        try:
            delay_ms = section.pick_typing_speed()
        except Exception as exc:
            self._log(
                "WARN",
                f"Could not determine typing delay for {section_name}: {exc}; using {fallback_seconds:.2f}s delay.",
            )
            return fallback_seconds

        try:
            delay_seconds = float(delay_ms) / 1000.0
        except (TypeError, ValueError):
            self._log(
                "WARN",
                f"Invalid typing delay {delay_ms!r} for {section_name}; using {fallback_seconds:.2f}s delay.",
            )
            return fallback_seconds

        if delay_seconds <= 0:
            self._log(
                "WARN",
                f"Non-positive typing delay {delay_seconds}s for {section_name}; using {fallback_seconds:.2f}s delay.",
            )
            return fallback_seconds

        return delay_seconds

    def _send_reply(self, text: str, section: Optional[Section] = None):
        """Simulate typing ``text`` and submit the reply."""

        delay = self._typing_delay_seconds(section)

        # Type the reply one character at a time to imitate natural typing.
        for ch in text:
            self.kb.press(ch)
            time.sleep(delay)

        # Small pause before sending the reply.
        time.sleep(random.uniform(STEP_PAUSE_MIN, STEP_PAUSE_MAX))
        key = "cmd" if sys.platform == "darwin" else "ctrl"
        # On X/Twitter a reply is sent with Cmd/Ctrl+Enter
        self.kb.hotkey(key, "enter")

    def _press_j_batch(self, stop_event: Optional[threading.Event] = None) -> bool:
        if getattr(self, "_popular_initial_scroll_pending", False):

            presses = random.randint(*POPULAR_INITIAL_J_RANGE)

            self._popular_initial_scroll_pending = False
        else:
            presses = random.randint(2, 5)
        for idx in range(presses):
            if self.stop_event.is_set():
                return False
            if stop_event and stop_event.is_set():
                return False
            self.kb.press("j")
            if idx < 2:
                delay = random.uniform(*FAST_J_INITIAL_DELAY_RANGE)
            else:
                delay = random.uniform(STEP_PAUSE_MIN, STEP_PAUSE_MAX)
            if stop_event:
                self._pauseable_sleep(delay, chunk=0.1)
            else:
                time.sleep(delay)
        return True

    def _interact_and_reply(self, text: str, section: Optional[Section] = None):
        time.sleep(random.uniform(STEP_PAUSE_MIN, STEP_PAUSE_MAX))
        self.kb.press("l")
        time.sleep(random.uniform(STEP_PAUSE_MIN, STEP_PAUSE_MAX))
        self.kb.press("r")
        time.sleep(random.uniform(STEP_PAUSE_MIN, STEP_PAUSE_MAX))
        self._send_reply(text, section=section)

    def run(self):
        self._log("INFO", f"Session start {self.session_start} | ends by {self.session_end}")
        self._log("INFO", f"Night sleep: {self.night_sleep_start} → {self.night_sleep_end}")
        self._log("INFO", f"Daily cap={self.daily_cap} | Hourly cap={self.hourly_cap} | Open policy={self.search_open_policy}")
        modes_summary = ", ".join(
            f"{section.name}→{'Latest' if section.search_mode == 'latest' else 'Popular'}"
            for section in self.sections
        )
        if modes_summary:
            self._log("INFO", f"Section search modes: {modes_summary}")
        try:
            while datetime.now(CET) < self.session_end and not self.stop_event.is_set():
                self._wait_if_paused()
                now = datetime.now(CET)
                if self._in_night_sleep(now):
                    self._log("INFO", "Night sleep window active.")
                    self._sleep_until(self.night_sleep_end)
                    continue

                if not self._caps_remaining():
                    break

                step_minutes = max(1, int(rand_minutes(self.cfg["session_step_minutes_range"]) * self.activity_scale))
                break_minutes = max(1, int(rand_minutes(self.cfg["session_break_minutes_range"]) * self.activity_scale))
                self._log("INFO", f"Work step: {step_minutes} min | Break: {break_minutes} min")
                self._reset_step_open_state()

                step_deadline = datetime.now(CET) + timedelta(minutes=step_minutes)
                targets_goal = max(1, int(rand_minutes(self.cfg["targets_per_step_range"]) * self.activity_scale))

                processed = 0

                for section in self.sections:
                    if (self.stop_event.is_set() or
                            datetime.now(CET) >= step_deadline or
                            processed >= targets_goal):
                        break
                    self._wait_if_paused()
                    query_seconds = max(1.0, section.pick_query_duration())
                    query_start = time.monotonic()
                    query_deadline = query_start + query_seconds
                    mode_label = "Latest" if section.search_mode == "latest" else "Popular"
                    self._log(
                        "INFO",
                        f"Section → {section.name} [{mode_label}] (budget {query_seconds:.0f}s)",
                    )

                    current_query = section.pick_query() or "general discovery"
                    if self._should_open_search_now(section.name):
                        self._open_search(current_query, section)
                        self._mark_opened(section.name)

                    time_budget_exhausted = False

                    while True:
                        if (self.stop_event.is_set() or
                                datetime.now(CET) >= step_deadline or
                                processed >= targets_goal):
                            break
                        if time.monotonic() >= query_deadline:
                            time_budget_exhausted = True
                            break
                        if not self._caps_remaining():
                            break

                        if time.monotonic() >= query_deadline:
                            time_budget_exhausted = True
                            break

                        self._wait_if_paused()
                        if self.stop_event.is_set():
                            break
                        if time.monotonic() >= query_deadline:
                            time_budget_exhausted = True
                            break

                        self._micro_pause_if_due()
                        if time.monotonic() >= query_deadline:
                            time_budget_exhausted = True
                            break

                        if not self._press_j_batch():
                            break
                        if time.monotonic() >= query_deadline:
                            time_budget_exhausted = True
                            break

                        reply_text = section.pick_response() or "Starting strong and staying consistent."
                        if not self._allowed_for_text(reply_text):
                            self._log("DEBUG", f"Filtered reply skipped for {section.name}: {reply_text!r}")
                            continue

                        if self.cfg.get("transparency_tag_enabled", False):
                            reply_text = f"{reply_text} {self.cfg.get('transparency_tag_text','— managed account')}"

                        self._log("INFO", f"Replying → {reply_text!r}")
                        self._interact_and_reply(reply_text, section=section)

                        self._cooldown()

                        self._record_reply(reply_text)
                        processed += 1; self.action_counter += 1; self._bump_counters()

                    spent = max(0.0, time.monotonic() - query_start)
                    if time_budget_exhausted:
                        spent = min(spent, query_seconds)
                        self._log("INFO", f"Section {section.name} time budget reached ({spent:.0f}s).")

                if datetime.now(CET) < self.session_end and not self.stop_event.is_set():
                    until = min(self.session_end, datetime.now(CET) + timedelta(minutes=break_minutes))
                    self._log("INFO", f"Step break until {until}")
                    self._sleep_until(until)

            self._log("INFO", f"Session end {datetime.now(CET)} | total actions: {self.action_counter}")
        except KeyboardInterrupt:
            self._log("WARN", "Interrupted by user.")
        except Exception as e:
                        self._log("ERROR", f"Fatal: {e}")

# ---- GUI

class PostScheduler(threading.Thread):
    """Simple scheduler that pauses the reply flow before triggering a post."""

    def __init__(
        self,
        interval_minutes: int,
        pause_event: threading.Event,
        stop_event: threading.Event,
        post_callback,
    ):
        super().__init__(daemon=True)
        self.interval_minutes = interval_minutes
        self.pause_event = pause_event
        self.stop_event = stop_event
        self.post_callback = post_callback

    def run(self):
        while not self.stop_event.is_set():
            time.sleep(self.interval_minutes * 60)
            if self.stop_event.is_set():
                break
            self._trigger_post()

    def _trigger_post(self):
        self.pause_event.set()
        try:
            if self.post_callback:
                self.post_callback()
        except Exception:
            pass
        finally:
            self.pause_event.clear()
class App(tk.Tk):
    def __init__(self):
        super().__init__()
        self.title("X Scheduler — Manual/Compliant")
        self.geometry("1180x900")
        self.minsize(1040, 780)

        self.config_dir = os.path.join(os.path.abspath(os.path.dirname(__file__)), "configs")
        os.makedirs(self.config_dir, exist_ok=True)

        self.news_library = NewsLibrary(os.path.join(self.config_dir, "news.json"))
        self.post_library = PostLibrary(os.path.join(self.config_dir, "posts.json"))

        self.logq: queue.Queue[str] = queue.Queue()
        self.stop_event = threading.Event()
        self.pause_event = threading.Event()
        self.kb = KeyboardController()
        self.worker: Optional[SchedulerWorker] = None
        self.post_scheduler: Optional["PostScheduler"] = None
        self.rss_ingestor: Optional[RSSIngestor] = None
        self.post_queue = PostDraftQueue()
        self.posts_tree: Optional[ttk.Treeview] = None
        self.news_tree: Optional[ttk.Treeview] = None
        self.run_monitor: Optional["App._RunMonitor"] = None
        self._session_active: bool = False
        self._news_items_by_key: Dict[str, Dict[str, Any]] = {}
        self.sections_vars: List[Dict[str, Any]] = []
        self.sections_notebook: Optional[ttk.Notebook] = None
        self.section_templates: List[Dict[str, Any]] = copy.deepcopy(DEFAULT_SECTIONS_SEED)
        self.section_delete_button: Optional[ttk.Button] = None

        self._rss_enabled = False
        default_interval_minutes = int(DEFAULT_INTERVAL_SECONDS // 60)
        self.var_rss_feeds = tk.StringVar(value="")
        self.var_rss_interval_minutes = tk.IntVar(value=default_interval_minutes)
        self.var_openai_api_key = tk.StringVar(value="")
        self.var_rss_max_length = tk.IntVar(value=280)
        self.rss_last_fetch_var = tk.StringVar(value="Last fetch: —")
        self.rss_next_fetch_var = tk.StringVar(value="Next fetch: — (disabled)")
        self._rss_last_value: Optional[datetime] = None
        self._rss_next_value: Optional[datetime] = None
        self.txt_rss_persona: Optional[scrolledtext.ScrolledText] = None

        self.current_profile: Optional[str] = None
        self.dirty: bool = False

        # post scheduling and profile key bindings
        self.profile_key_bindings: Dict[str, Callable] = {}

        self._build_ui()
        self._init_default_profile()
        self._set_rss_enabled(False)
        self.after(120, self._drain_logs)

        # global keyboard listener to auto-pause on manual input
        if pynkeyboard is not None:  # pragma: no cover - optional dependency
            self._key_listener = pynkeyboard.Listener(on_press=self._on_global_key)
            self._key_listener.start()
        else:
            self._key_listener = None

    class _Countdown(tk.Toplevel):
        def __init__(self, master, seconds, on_done, on_cancel):
            super().__init__(master)
            self.title("Starting soon…")
            self.resizable(False, False)
            self.remaining = seconds
            self.on_done = on_done
            self.on_cancel = on_cancel
            header = ttk.Frame(self)
            header.pack(fill="x", padx=16, pady=(16, 0))
            ttk.Label(header, text="Countdown:").pack(side="left")
            ttk.Button(header, text="ℹ", width=2, command=self._show_info).pack(
                side="left", padx=(4, 0)
            )

            self.label = ttk.Label(self, text="", font=("TkDefaultFont", 24))
            self.label.pack(padx=20, pady=20)

            actions = ttk.Frame(self)
            actions.pack(pady=(0, 20))
            btn = ttk.Button(actions, text="Cancel", command=self.cancel)
            btn.pack(side="left")
            ttk.Button(actions, text="ℹ", width=2, command=self._show_cancel_info).pack(
                side="left", padx=(4, 0)
            )
            self.protocol("WM_DELETE_WINDOW", self.cancel)
            self._tick()

        def _tick(self):
            if self.remaining <= 0:
                self.destroy()
                self.on_done()
            else:
                self.label.config(text=str(self.remaining))
                self.remaining -= 1
                self.after(1000, self._tick)

        def cancel(self):
            self.destroy()
            if self.on_cancel:
                self.on_cancel()

        def _show_info(self):
            messagebox.showinfo(
                "Session countdown",
                "The scheduler waits for a short countdown before starting the automated session.",
            )

        def _show_cancel_info(self):
            messagebox.showinfo(
                "Cancel countdown",
                "Canceling stops the countdown and keeps the session from starting automatically.",
            )

    class _RunMonitor(tk.Toplevel):
        def __init__(self, master: "App"):
            super().__init__(master)
            self.master = master
            self.title("Session running…")
            self.resizable(True, True)
            self.geometry("560x360")
            self.transient(master)
            self.start_time = time.time()

            self.status_var = tk.StringVar(value="Status: Running")
            self.elapsed_var = tk.StringVar(value="Elapsed: 00:00:00")

            header = ttk.Frame(self)
            header.pack(fill="x", padx=12, pady=(12, 6))
            status_frame = ttk.Frame(header)
            status_frame.pack(side="left")
            ttk.Label(status_frame, textvariable=self.status_var).pack(side="left")
            self._info_button(
                status_frame,
                "Run status",
                "Shows whether the session is currently running or paused.",
                side="left",
                padx=(4, 0),
            )

            elapsed_frame = ttk.Frame(header)
            elapsed_frame.pack(side="right")
            ttk.Label(elapsed_frame, textvariable=self.elapsed_var).pack(side="left")
            self._info_button(
                elapsed_frame,
                "Elapsed time",
                "Displays how long the session has been active.",
                side="left",
                padx=(4, 0),
            )

            log_header = ttk.Frame(self)
            log_header.pack(fill="x", padx=12, pady=(0, 4))
            ttk.Label(log_header, text="Recent activity:").pack(side="left")
            self._info_button(
                log_header,
                "Run log",
                "Real-time log entries from the scheduler while the session is active.",
                side="left",
                padx=(4, 0),
            )

            self.log_text = scrolledtext.ScrolledText(
                self, wrap="word", state="disabled", height=12
            )
            self.log_text.pack(fill="both", expand=True, padx=12, pady=(0, 8))

            btns = ttk.Frame(self)
            btns.pack(fill="x", padx=12, pady=(0, 12))

            pause_container = ttk.Frame(btns)
            pause_container.pack(side="left")
            self.btn_pause = ttk.Button(pause_container, text="Pause", command=self._on_pause)
            self.btn_pause.pack(side="left")
            self._info_button(
                pause_container,
                "Pause session",
                "Temporarily pause the automation to take manual control.",
                side="left",
                padx=(4, 0),
            )

            resume_container = ttk.Frame(btns)
            resume_container.pack(side="left", padx=(6, 0))
            self.btn_resume = ttk.Button(
                resume_container, text="Resume", command=self._on_resume, state="disabled"
            )
            self.btn_resume.pack(side="left")
            self._info_button(
                resume_container,
                "Resume session",
                "Resume the run after a pause to continue automated actions.",
                side="left",
                padx=(4, 0),
            )

            stop_container = ttk.Frame(btns)
            stop_container.pack(side="right")
            self.btn_stop = ttk.Button(stop_container, text="Stop", command=self._on_stop)
            self.btn_stop.pack(side="left")
            self._info_button(
                stop_container,
                "Stop session",
                "Stop the automation immediately and end the current session.",
                side="left",
                padx=(4, 0),
            )

            copy_container = ttk.Frame(btns)
            copy_container.pack(side="right", padx=(0, 6))
            self.btn_copy = ttk.Button(copy_container, text="Copy logs", command=self._copy_logs)
            self.btn_copy.pack(side="left")
            self._info_button(
                copy_container,
                "Copy logs",
                "Copy the current session log to the clipboard for record keeping.",
                side="left",
                padx=(4, 0),
            )

            self.protocol("WM_DELETE_WINDOW", self._on_stop)
            self.bind("<Escape>", lambda *_: self._on_stop())

            self.set_paused(False)
            self.after(200, self._update_elapsed)
            self.focus()

        def _info_button(self, parent, title: str, message: str, **pack_kwargs):
            btn = ttk.Button(parent, text="ℹ", width=2, command=lambda: messagebox.showinfo(title, message))
            btn.pack(**pack_kwargs)
            return btn

        def _on_pause(self):
            self.master.pause_clicked()

        def _on_resume(self):
            self.master.resume_clicked()

        def _on_stop(self):
            self.master.stop_clicked()

        def set_paused(self, paused: bool):
            if paused:
                self.status_var.set("Status: Paused")
                self.btn_pause.configure(state="disabled")
                self.btn_resume.configure(state="normal")
            else:
                self.status_var.set("Status: Running")
                self.btn_pause.configure(state="normal")
                self.btn_resume.configure(state="disabled")

        def append_log(self, line: str):
            self.log_text.configure(state="normal")
            self.log_text.insert("end", line + "\n")
            self.log_text.see("end")
            self.log_text.configure(state="disabled")

        def _copy_logs(self):
            self.log_text.configure(state="normal")
            text = self.log_text.get("1.0", "end-1c")
            self.log_text.configure(state="disabled")
            if not text:
                return
            self.master.clipboard_clear()
            self.master.clipboard_append(text)
            self.status_var.set("Status: Logs copied to clipboard")
            if self.master.run_monitor is self:
                self.after(
                    1500,
                    lambda: self.set_paused(self.master.pause_event.is_set()),
                )

        def _update_elapsed(self):
            if self.master.run_monitor is not self:
                return
            elapsed = max(0, int(time.time() - self.start_time))
            hrs, rem = divmod(elapsed, 3600)
            mins, secs = divmod(rem, 60)
            self.elapsed_var.set(f"Elapsed: {hrs:02d}:{mins:02d}:{secs:02d}")
            self.after(1000, self._update_elapsed)

    # UI scaffolding
    def _build_ui(self):
        self.nb = ttk.Notebook(self); self.nb.pack(fill="both", expand=True)

        self.tab_settings = ttk.Frame(self.nb)
        self.tab_session = ttk.Frame(self.nb)
        self.tab_behavior = ttk.Frame(self.nb)
        self.tab_guardrails = ttk.Frame(self.nb)
        self.tab_sections = ttk.Frame(self.nb)
        self.tab_posts = ttk.Frame(self.nb)
        self.tab_news = ttk.Frame(self.nb)
        self.tab_review = ttk.Frame(self.nb)
        self.tab_log = ttk.Frame(self.nb)

        self.nb.add(self.tab_settings, text="Settings")
        self.nb.add(self.tab_session, text="Session & Sleep")
        self.nb.add(self.tab_behavior, text="Humanization & Behavior")
        self.nb.add(self.tab_guardrails, text="Guardrails")
        self.nb.add(self.tab_sections, text="Sections (Queries/Responses)")
        self.nb.add(self.tab_posts, text="Posts")
        self.nb.add(self.tab_news, text="RSS Review")
        self.nb.add(self.tab_review, text="Review & Transparency")
        self.nb.add(self.tab_log, text="Logs")

        self._build_settings_tab(self.tab_settings)
        self._build_session_tab(self.tab_session)
        self._build_behavior_tab(self.tab_behavior)
        self._build_guardrails_tab(self.tab_guardrails)
        self._build_sections_tab(self.tab_sections)
        self._build_posts_tab(self.tab_posts)
        self._build_news_tab(self.tab_news)
        self._build_review_tab(self.tab_review)
        self._build_log_tab(self.tab_log)

        # bottom bar
        bar = ttk.Frame(self)
        bar.pack(fill="x", padx=8, pady=6)
        self.btn_start = self._button_with_info(
            bar,
            text="Start",
            command=self.start_clicked,
            info=(
                "Begin the automated session using the current configuration. "
                "The run monitor opens and tracks the workflow."
            ),
            pack={"side": "left"},
        )
        self.btn_pause = self._button_with_info(
            bar,
            text="Pause",
            command=self.pause_clicked,
            info="Pause the active session. The automation waits until you resume.",
            button_kwargs={"state": "disabled"},
            pack={"side": "left", "padx": 8},
        )
        self.btn_resume = self._button_with_info(
            bar,
            text="Resume",
            command=self.resume_clicked,
            info="Resume a session that was paused manually or by the system.",
            button_kwargs={"state": "disabled"},
            pack={"side": "left", "padx": 8},
        )
        self.btn_stop = self._button_with_info(
            bar,
            text="Stop",
            command=self.stop_clicked,
            info="Stop the current session and release all scheduled work immediately.",
            button_kwargs={"state": "disabled"},
            pack={"side": "left", "padx": 8},
        )
        status_container = ttk.Frame(bar)
        status_container.pack(side="right")
        self.lbl_status = ttk.Label(status_container, text="Profile: —")
        self.lbl_status.pack(side="left")
        self._create_info_button(
            status_container,
            "Shows the active profile and whether the configuration has pending unsaved changes.",
            title="Profile status",
        ).pack(side="left", padx=(4, 0))

    def _show_info_popup(self, title: str, message: str) -> None:
        """Display a small modal window with explanatory copy."""

        popup = tk.Toplevel(self)
        popup.title(title)
        popup.transient(self)
        popup.resizable(False, False)
        popup.protocol("WM_DELETE_WINDOW", popup.destroy)

        frame = ttk.Frame(popup, padding=12)
        frame.pack(fill="both", expand=True)

        ttk.Label(frame, text=message, wraplength=360, justify="left").pack(
            anchor="w", fill="x"
        )
        ttk.Button(frame, text="Close", command=popup.destroy).pack(anchor="e", pady=(12, 0))

        popup.grab_set()
        popup.focus_set()
        popup.bind("<Escape>", lambda _event: popup.destroy())

    def _create_info_button(
        self,
        parent: tk.Misc,
        message: str,
        *,
        title: Optional[str] = None,
    ) -> ttk.Button:
        """Return a button that shows an informational pop-up when pressed."""

        def _show():
            self._show_info_popup(title or "Info", message)

        return ttk.Button(parent, text="ℹ", width=2, command=_show)

    def _button_with_info(
        self,
        parent: tk.Misc,
        *,
        text: str,
        command,
        info: str,
        button_kwargs: Optional[Dict[str, Any]] = None,
        pack: Optional[Dict[str, Any]] = None,
        grid: Optional[Dict[str, Any]] = None,
    ) -> ttk.Button:
        """Create a button accompanied by an info icon."""

        button_kwargs = button_kwargs or {}
        container = ttk.Frame(parent)
        btn = ttk.Button(container, text=text, command=command, **button_kwargs)
        btn.pack(side="left")
        self._create_info_button(container, info, title=text).pack(side="left", padx=(4, 0))
        if pack is not None:
            container.pack(**pack)
        elif grid is not None:
            container.grid(**grid)
        return btn

    def _grid_label_with_info(
        self,
        parent: tk.Misc,
        text: str,
        info: str,
        *,
        row: int,
        column: int,
        **grid_kwargs: Any,
    ) -> ttk.Frame:
        """Place a label with an info button using grid geometry."""

        container = ttk.Frame(parent)
        container.grid(row=row, column=column, **grid_kwargs)
        ttk.Label(container, text=text).pack(side="left")
        self._create_info_button(container, info, title=text).pack(side="left", padx=(4, 0))
        return container

    def _pack_label_with_info(
        self,
        parent: tk.Misc,
        text: str,
        info: str,
        **pack_kwargs: Any,
    ) -> ttk.Frame:
        """Place a label with an info button using pack geometry."""

        container = ttk.Frame(parent)
        container.pack(**pack_kwargs)
        ttk.Label(container, text=text).pack(side="left")
        self._create_info_button(container, info, title=text).pack(side="left", padx=(4, 0))
        return container

    def _checkbutton_with_info(
        self,
        parent: tk.Misc,
        *,
        text: str,
        variable: tk.Variable,
        command,
        info: str,
        grid: Optional[Dict[str, Any]] = None,
        pack: Optional[Dict[str, Any]] = None,
    ) -> ttk.Checkbutton:
        """Create a checkbutton alongside an info icon."""

        container = ttk.Frame(parent)
        chk = ttk.Checkbutton(container, text=text, variable=variable, command=command)
        chk.pack(side="left")
        self._create_info_button(container, info, title=text).pack(side="left", padx=(4, 0))
        if grid is not None:
            container.grid(**grid)
        elif pack is not None:
            container.pack(**pack)
        return chk

    def _build_settings_tab(self, root):
        f = ttk.Frame(root); f.pack(fill="both", expand=True, padx=12, pady=12)

        self._grid_label_with_info(
            f,
            "Select profile:",
            "Choose which saved configuration profile to load or overwrite.",
            row=0,
            column=0,
            sticky="w",
        )
        self.var_profile = tk.StringVar()
        self.cmb_profile = ttk.Combobox(f, textvariable=self.var_profile, width=40,
                                        values=self._list_profiles(), state="readonly")
        self.cmb_profile.grid(row=0, column=1, sticky="w")
        self._button_with_info(
            f,
            text="Load",
            command=self.load_profile,
            info="Load the selected profile from disk and populate all fields with its values.",
            grid={"row": 0, "column": 2, "padx": 6, "sticky": "w"},
        )
        self._button_with_info(
            f,
            text="Save",
            command=self.save_profile,
            info="Save the current configuration back to the chosen profile.",
            grid={"row": 0, "column": 3, "padx": 6, "sticky": "w"},
        )
        self._button_with_info(
            f,
            text="Save As…",
            command=self.save_profile_as,
            info="Create a new profile file using the current configuration values.",
            grid={"row": 0, "column": 4, "padx": 6, "sticky": "w"},
        )

        dirty_frame = ttk.Frame(f)
        dirty_frame.grid(row=1, column=0, columnspan=5, sticky="w", pady=(10, 0))
        self.lbl_dirty = ttk.Label(dirty_frame, text="", foreground="#b36b00")
        self.lbl_dirty.pack(side="left")
        self._create_info_button(
            dirty_frame,
            "Highlights when changes have not been saved to the active profile yet.",
            title="Unsaved changes",
        ).pack(side="left", padx=(4, 0))

        llm_frame = ttk.LabelFrame(f, text="AI RSS summarisation")
        llm_frame.grid(row=2, column=0, columnspan=5, sticky="ew", pady=(12, 0))
        llm_frame.columnconfigure(1, weight=1)

        self._create_info_button(
            llm_frame,
            (
                "Configure automated RSS drafting powered by the OpenAI API. "
                "Provide credentials and persona guidance for generated posts."
            ),
            title="AI RSS summarisation",
        ).grid(row=0, column=2, sticky="ne", padx=(0, 8), pady=(8, 0))

        self._grid_label_with_info(
            llm_frame,
            "OpenAI API key:",
            "Used for RSS summarisation via OpenAI. Leave blank to keep the workflow manual.",
            row=0,
            column=0,
            sticky="w",
            padx=8,
            pady=(8, 2),
        )
        entry_api = ttk.Entry(llm_frame, textvariable=self.var_openai_api_key, show="*", width=42)
        entry_api.grid(row=0, column=1, sticky="ew", padx=(0, 8), pady=(8, 2))
        entry_api.bind("<KeyRelease>", lambda *_: self._mark_dirty())

        self._grid_label_with_info(
            llm_frame,
            "Persona instructions:",
            "Optional guidance describing the tone and style for generated RSS drafts.",
            row=1,
            column=0,
            sticky="nw",
            padx=8,
            pady=(0, 6),
        )
        self.txt_rss_persona = scrolledtext.ScrolledText(llm_frame, height=4, wrap="word")
        self.txt_rss_persona.grid(row=1, column=1, sticky="ew", padx=(0, 8), pady=(0, 6))
        self.txt_rss_persona.bind("<<Modified>>", self._on_text_modified)

        self._grid_label_with_info(
            llm_frame,
            "Maximum length:",
            "Defines the maximum number of characters allowed in generated drafts.",
            row=2,
            column=0,
            sticky="w",
            padx=8,
            pady=(0, 8),
        )
        length_row = ttk.Frame(llm_frame)
        length_row.grid(row=2, column=1, sticky="w", padx=(0, 8), pady=(0, 8))
        entry_length = ttk.Entry(length_row, textvariable=self.var_rss_max_length, width=6)
        entry_length.pack(side="left")
        entry_length.bind("<KeyRelease>", lambda *_: self._mark_dirty())
        ttk.Label(length_row, text="characters").pack(side="left", padx=(4, 0))

        self._grid_label_with_info(
            llm_frame,
            "Leave the API key blank to use the manual placeholder.",
            "Without a key the scheduler keeps RSS items queued but skips automatic summaries.",
            row=3,
            column=0,
            columnspan=2,
            sticky="w",
            padx=8,
            pady=(0, 8),
        )

        # Search open policy (search filter now per section)
        row3 = ttk.LabelFrame(f, text="Search")
        row3.grid(row=3, column=0, columnspan=5, sticky="ew", pady=(12,0))
        row3.columnconfigure(1, weight=1)
        self._create_info_button(
            row3,
            "Control how often the browser opens search tabs and how section filters map to X search URLs.",
            title="Search settings",
        ).grid(row=0, column=2, sticky="ne", padx=(0, 8), pady=(8, 0))
        self.var_open_policy = tk.StringVar(value="Once per step")
        self._grid_label_with_info(
            row3,
            "Open policy:",
            "Determines how frequently a search tab is opened for each section during a session.",
            row=0,
            column=0,
            sticky="w",
            padx=8,
        )
        cb2 = ttk.Combobox(row3, textvariable=self.var_open_policy, state="readonly",
                           values=["Every time","Once per step","Once per section"], width=18)
        cb2.grid(row=0, column=1, sticky="w", padx=(6,0))
        cb2.bind("<<ComboboxSelected>>", lambda *_: self._mark_dirty())

        self._grid_label_with_info(
            row3,
            "Popular → &f=top; Latest → &f=live. Choose the search filter for each section in its tab. Open policy controls how often a tab is opened.",
            "Reference for how X search filters map to the scheduler's options and how often tabs are opened.",
            row=1,
            column=0,
            columnspan=2,
            sticky="w",
            padx=8,
            pady=(6, 2),
        )

        # Key binding: allow composing a new post via "N"
        root.bind("N", self._open_post_editor)
        self.profile_key_bindings["N"] = lambda: self._open_post_editor()

    def _on_global_key(self, key):
        if is_app_generated():
            return
        if not self.pause_event.is_set():
            self.pause_event.set()
            self._append_log("INFO", "Paused due to user input.")
            self.after(0, lambda: (self.btn_pause.configure(state="disabled"), self.btn_resume.configure(state="normal")))
            self._set_monitor_paused(True)

    def _open_post_editor(self, event=None, draft: Optional[Dict[str, Any]] = None):
        """Open the :class:`PostEditor` dialog for a new or existing draft."""

        self._open_draft_editor(draft)

    def _build_session_tab(self, root):
        f = ttk.Frame(root); f.pack(fill="both", expand=True, padx=10, pady=10)
        self._pack_label_with_info(
            f,
            "Session pacing settings:",
            "Adjust how long the automation runs, how it cycles through steps, and when longer breaks occur.",
            anchor="w",
            pady=(0, 8),
        )
        self.var_session_hours_min = tk.DoubleVar(value=12.0)
        self.var_session_hours_max = tk.DoubleVar(value=14.0)
        self._pair(
            f,
            "Session hours (min/max)",
            self.var_session_hours_min,
            self.var_session_hours_max,
            info="Range of total hours the scheduler may run in a day before shutting down.",
        )

        self.var_step_min = tk.IntVar(value=12)
        self.var_step_max = tk.IntVar(value=16)
        self._pair(
            f,
            "Session step minutes (min/max)",
            self.var_step_min,
            self.var_step_max,
            info="Length of each active batch before the workflow pauses for a break.",
        )

        self.var_break_min = tk.IntVar(value=2)
        self.var_break_max = tk.IntVar(value=4)
        self._pair(
            f,
            "Session break minutes (min/max)",
            self.var_break_min,
            self.var_break_max,
            info="Duration of short breaks scheduled between session steps.",
        )

        self.var_post_interval = tk.IntVar(value=0)
        self._single(
            f,
            "Post interval minutes",
            self.var_post_interval,
            info="Minutes between scheduled pauses for composing posts (0 disables automatic prompts).",
        )

        self.var_sleep_start_h_min = tk.IntVar(value=22)
        self.var_sleep_start_h_max = tk.IntVar(value=24)
        self._pair(
            f,
            "Night sleep start hour CET (min/max)",
            self.var_sleep_start_h_min,
            self.var_sleep_start_h_max,
            info="Hour range (CET) when the long overnight pause begins.",
        )

        self.var_sleep_start_jitter_min = tk.IntVar(value=0)
        self.var_sleep_start_jitter_max = tk.IntVar(value=30)
        self._pair(
            f,
            "Night sleep start minute jitter (min/max)",
            self.var_sleep_start_jitter_min,
            self.var_sleep_start_jitter_max,
            info="Random minute offset applied to the night sleep start to avoid patterns.",
        )

        self.var_sleep_hours_min = tk.DoubleVar(value=7.0)
        self.var_sleep_hours_max = tk.DoubleVar(value=8.0)
        self._pair(
            f,
            "Night sleep hours (min/max)",
            self.var_sleep_hours_min,
            self.var_sleep_hours_max,
            info="Length of the nightly downtime window the scheduler observes.",
        )

        self.var_weekday_scale = tk.DoubleVar(value=1.0)
        self.var_weekend_scale = tk.DoubleVar(value=0.9)
        self._single(
            f,
            "Weekday activity scale",
            self.var_weekday_scale,
            info="Multiplier applied to pacing during weekdays (1.0 keeps the default cadence).",
        )
        self._single(
            f,
            "Weekend activity scale",
            self.var_weekend_scale,
            info="Multiplier applied on weekends to slow down or speed up activity relative to weekdays.",
        )
        self._bind_dirty(f)

    def _build_behavior_tab(self, root):
        f = ttk.Frame(root); f.pack(fill="both", expand=True, padx=10, pady=10)
        self._pack_label_with_info(
            f,
            "Behavior tuning settings:",
            "Fine-tune pacing so the automation mimics natural typing and scrolling patterns.",
            anchor="w",
            pady=(0, 8),
        )
        self.var_micro_every_min = tk.IntVar(value=8)
        self.var_micro_every_max = tk.IntVar(value=12)
        self._pair(
            f,
            "Micro-pause every N actions (min/max)",
            self.var_micro_every_min,
            self.var_micro_every_max,
            info="Number of actions before inserting a short micro pause to vary cadence.",
        )

        self.var_micro_s_min = tk.DoubleVar(value=2.0)
        self.var_micro_s_max = tk.DoubleVar(value=4.0)
        self._pair(
            f,
            "Micro-pause seconds (min/max)",
            self.var_micro_s_min,
            self.var_micro_s_max,
            info="Duration of each micro pause inserted into the action stream.",
        )

        self.var_min_gap_s_min = tk.DoubleVar(value=0.4)
        self.var_min_gap_s_max = tk.DoubleVar(value=0.9)
        self._pair(
            f,
            "Seconds between actions (min/max)",
            self.var_min_gap_s_min,
            self.var_min_gap_s_max,
            info="Base delay between key presses and scroll events while active.",
        )

        self.var_extra_jitter_prob = tk.DoubleVar(value=0.05)
        self.var_extra_jitter_s_min = tk.DoubleVar(value=1.0)
        self.var_extra_jitter_s_max = tk.DoubleVar(value=2.5)
        self._single(
            f,
            "Extra jitter probability (0-1)",
            self.var_extra_jitter_prob,
            info="Chance of adding an additional random pause on top of normal timing.",
        )
        self._pair(
            f,
            "Extra jitter seconds (min/max)",
            self.var_extra_jitter_s_min,
            self.var_extra_jitter_s_max,
            info="Range for the random pauses injected when the jitter probability triggers.",
        )

        self._bind_dirty(f)

    def _build_guardrails_tab(self, root):
        f = ttk.Frame(root); f.pack(fill="both", expand=True, padx=10, pady=10)
        self._pack_label_with_info(
            f,
            "Guardrail settings:",
            "Define safety limits and content filters that keep the workflow within policy boundaries.",
            anchor="w",
            pady=(0, 8),
        )

        self.var_daily_cap_min = tk.IntVar(value=1150)
        self.var_daily_cap_max = tk.IntVar(value=1250)
        self._pair(
            f,
            "Daily interaction cap (min/max)",
            self.var_daily_cap_min,
            self.var_daily_cap_max,
            info="Maximum number of interactions allowed per day before the session ends early.",
        )

        self.var_hourly_cap_min = tk.IntVar(value=90)
        self.var_hourly_cap_max = tk.IntVar(value=110)
        self._pair(
            f,
            "Hourly interaction cap (min/max)",
            self.var_hourly_cap_min,
            self.var_hourly_cap_max,
            info="Upper bound on interactions per hour to avoid bursts of activity.",
        )

        self.var_whitelist = tk.StringVar(value="")
        self.var_blacklist = tk.StringVar(value="")
        self._single(
            f,
            "Whitelist keywords (comma-separated)",
            self.var_whitelist,
            width=70,
            info="Replies are prioritised when tweets contain any of these keywords.",
        )
        self._single(
            f,
            "Blacklist keywords (comma-separated)",
            self.var_blacklist,
            width=70,
            info="Tweets containing these keywords are skipped even if other filters match.",
        )

        self.var_profanity = tk.StringVar(value="")
        self._single(
            f,
            "Profanity list (comma-separated, lower-case)",
            self.var_profanity,
            width=70,
            info="Words that should never appear in generated drafts.",
        )

        self.var_similarity = tk.DoubleVar(value=0.90)
        self.var_unique_mem = tk.IntVar(value=200)
        self._single(
            f,
            "Similarity threshold (0..1)",
            self.var_similarity,
            info="Maximum allowed content similarity between consecutive replies (lower is stricter).",
        )
        self._single(
            f,
            "Uniqueness memory size",
            self.var_unique_mem,
            info="How many recent replies are remembered when checking for repeated content.",
        )
        self._bind_dirty(f)

    def _build_sections_tab(self, root):
        self.sections_vars = []
        container = ttk.Frame(root)
        container.pack(fill="both", expand=True, padx=6, pady=6)

        self._pack_label_with_info(
            container,
            "Manage reply sections:",
            "Each section stores search queries, response pools, and pacing parameters.",
            anchor="w",
            pady=(0, 6),
        )

        controls = ttk.Frame(container)
        controls.pack(fill="x", pady=(0, 6))

        add_container = ttk.Frame(controls)
        add_container.pack(side="left")
        add_menu = ttk.Menubutton(add_container, text="Add section")
        add_menu_menu = tk.Menu(add_menu, tearoff=False)
        add_menu_menu.add_command(label="Blank section", command=self._add_blank_section)
        if DEFAULT_SECTIONS_SEED:
            add_menu_menu.add_separator()
            for seed in DEFAULT_SECTIONS_SEED:
                label = str(seed.get("name") or "Section")
                add_menu_menu.add_command(
                    label=f"Template: {label}",
                    command=lambda template=seed: self._add_section_from_seed(template),
                )
        add_menu["menu"] = add_menu_menu
        add_menu.pack(side="left")
        self._create_info_button(
            add_container,
            "Add a new section using either a blank template or one of the saved presets.",
            title="Add section",
        ).pack(side="left", padx=(4, 0))

        delete_container = ttk.Frame(controls)
        delete_container.pack(side="left", padx=(6, 0))
        delete_btn = ttk.Button(
            delete_container, text="Delete current section", command=self._delete_current_section
        )
        delete_btn.pack(side="left")
        self._create_info_button(
            delete_container,
            "Remove the currently selected section tab from this profile.",
            title="Delete section",
        ).pack(side="left", padx=(4, 0))
        self.section_delete_button = delete_btn

        self.sections_notebook = ttk.Notebook(container)
        self.sections_notebook.pack(fill="both", expand=True)
        self.sections_notebook.bind("<<NotebookTabChanged>>", self._update_section_controls)

        if not self.section_templates:
            self.section_templates = copy.deepcopy(DEFAULT_SECTIONS_SEED)

        for seed in self.section_templates:
            self._append_section_tab(seed, select=False, mark_dirty=False)

        self._sync_section_tab_order()
        self._update_section_controls()

    def _new_section_seed(self) -> Dict[str, Any]:
        return {
            "name": "",
            "enabled": True,
            "typing_ms_per_char": (220, 240),
            "max_responses_before_switch": (4, 8),
            "minutes_per_query_range": (1.5, 2.5),
            "search_queries": [],
            "responses": [],
            "search_mode": "popular",
        }

    def _seed_minutes_range(self, seed: Dict[str, Any]) -> Tuple[float, float]:
        if isinstance(seed, dict):
            if "minutes_per_query_range" in seed:
                return coerce_minutes_range(seed["minutes_per_query_range"])
            if "seconds_per_query_range" in seed:
                return seconds_range_to_minutes(seed["seconds_per_query_range"])
        return DEFAULT_MINUTES_PER_QUERY_RANGE

    def _add_blank_section(self) -> None:
        self._add_section_from_seed(self._new_section_seed())

    def _add_section_from_seed(self, seed: Dict[str, Any]) -> None:
        if not isinstance(seed, dict):
            seed = {}
        base = copy.deepcopy(seed)
        if "name" not in base:
            base["name"] = ""
        if "typing_ms_per_char" not in base:
            base["typing_ms_per_char"] = (220, 240)
        if "max_responses_before_switch" not in base:
            base["max_responses_before_switch"] = (4, 8)
        minutes_range = self._seed_minutes_range(base)
        base["minutes_per_query_range"] = minutes_range
        base.pop("seconds_per_query_range", None)
        if "search_queries" not in base:
            base["search_queries"] = []
        if "responses" not in base:
            base["responses"] = []
        if "search_mode" not in base:
            base["search_mode"] = "popular"
        if "enabled" not in base:
            base["enabled"] = True
        base.pop("order", None)

        self.section_templates.append(base)
        self._append_section_tab(base, select=True, mark_dirty=True)

    def _append_section_tab(self, seed: Dict[str, Any], *, select: bool = True, mark_dirty: bool = True) -> Optional[Dict[str, Any]]:
        notebook = getattr(self, "sections_notebook", None)
        if notebook is None:
            return None

        seed_name = str(seed.get("name", "") or "").strip()
        fallback_name = seed_name or f"Section {len(self.sections_vars) + 1}"

        typ_rng = seed.get("typing_ms_per_char", (220, 240))
        if not isinstance(typ_rng, (list, tuple)) or len(typ_rng) != 2:
            typ_rng = (220, 240)
        try:
            typ_min_val = int(typ_rng[0])
            typ_max_val = int(typ_rng[1])
        except Exception:
            typ_min_val, typ_max_val = 220, 240

        resp_rng = seed.get("max_responses_before_switch", (4, 8))
        if not isinstance(resp_rng, (list, tuple)) or len(resp_rng) != 2:
            resp_rng = (4, 8)
        try:
            resp_min_val = int(resp_rng[0])
            resp_max_val = int(resp_rng[1])
        except Exception:
            resp_min_val, resp_max_val = 4, 8

        dur_min_val, dur_max_val = self._seed_minutes_range(seed)

        raw_queries = seed.get("search_queries", [])
        if isinstance(raw_queries, str):
            queries = [ln.strip() for ln in raw_queries.splitlines() if ln.strip()]
        elif isinstance(raw_queries, (list, tuple)):
            queries = [str(ln).strip() for ln in raw_queries if str(ln).strip()]
        else:
            queries = []

        raw_responses = seed.get("responses", [])
        if isinstance(raw_responses, str):
            responses = [ln.strip() for ln in raw_responses.splitlines() if ln.strip()]
        elif isinstance(raw_responses, (list, tuple)):
            responses = [str(ln).strip() for ln in raw_responses if str(ln).strip()]
        else:
            responses = []

        enabled_default = bool(seed.get("enabled", True))

        order_default = seed.get("order")
        try:
            order_value = int(order_default)
        except Exception:
            order_value = len(self.sections_vars)
        order_var = tk.IntVar(value=order_value)

        tab = ttk.Frame(notebook)
        notebook.add(tab, text=self._section_tab_title(seed_name, fallback=fallback_name))

        sv: Dict[str, Any] = {
            "default_name": fallback_name,
            "default_enabled": enabled_default,
            "order_var": order_var,
            "tab": tab,
            "default_index": len(self.sections_vars),
            "seed_ref": seed,
        }

        v_typ_min = tk.IntVar(value=typ_min_val)
        v_typ_max = tk.IntVar(value=typ_max_val)
        v_resp_min = tk.IntVar(value=resp_min_val)
        v_resp_max = tk.IntVar(value=resp_max_val)
        v_dur_min = tk.DoubleVar(value=dur_min_val)
        v_dur_max = tk.DoubleVar(value=dur_max_val)
        name_var = tk.StringVar(value=seed_name)
        enabled_var = tk.BooleanVar(value=enabled_default)

        mode_seed = normalize_search_mode(seed.get("search_mode", "popular"))
        if mode_seed in LATEST_SEARCH_MODES:
            default_mode_ui = "Latest"
        else:
            default_mode_ui = "Popular"
        mode_var = tk.StringVar(value=default_mode_ui)

        sv.update(
            {
                "name_var": name_var,
                "enabled_var": enabled_var,
                "typ_min": v_typ_min,
                "typ_max": v_typ_max,
                "resp_min": v_resp_min,
                "resp_max": v_resp_max,
                "dur_min": v_dur_min,
                "dur_max": v_dur_max,
                "mode_var": mode_var,
                "default_mode": default_mode_ui,
            }
        )

        col = ttk.Frame(tab)
        col.pack(fill="both", expand=True, padx=10, pady=10)

        header = ttk.Frame(col)
        header.pack(fill="x", pady=(0, 8))
        header.columnconfigure(1, weight=1)
        self._grid_label_with_info(
            header,
            "Section name:",
            "Display name for this section tab and for log output.",
            row=0,
            column=0,
            sticky="w",
        )
        entry_name = ttk.Entry(header, textvariable=name_var)
        entry_name.grid(row=0, column=1, sticky="ew", padx=(6, 0))
        entry_name.bind("<KeyRelease>", lambda *_: self._mark_dirty())
        self._checkbutton_with_info(
            header,
            text="Enabled",
            variable=enabled_var,
            command=self._mark_dirty,
            info="Toggle to include this section when running the scheduler.",
            grid={"row": 0, "column": 2, "sticky": "w", "padx": (12, 0)},
        )
        self._grid_label_with_info(
            header,
            "Search filter:",
            "Choose which X search mode (Popular or Latest) this section uses when opening tabs.",
            row=1,
            column=0,
            sticky="w",
            pady=(6, 0),
        )
        mode_cb = ttk.Combobox(
            header,
            textvariable=mode_var,
            state="readonly",
            values=["Popular", "Latest"],
            width=12,
        )
        mode_cb.grid(row=1, column=1, sticky="w", padx=(6, 0), pady=(6, 0))
        mode_cb.bind("<<ComboboxSelected>>", lambda *_: self._mark_dirty())

        controls = ttk.Frame(header)
        controls.grid(row=0, column=3, sticky="e", padx=(12, 0))
        self._button_with_info(
            controls,
            text="↑",
            command=lambda sv=sv: self._move_section_order(sv, -1),
            info="Move this section earlier in the execution order.",
            button_kwargs={"width": 2},
            pack={"side": "top"},
        )
        self._button_with_info(
            controls,
            text="↓",
            command=lambda sv=sv: self._move_section_order(sv, 1),
            info="Move this section later in the execution order.",
            button_kwargs={"width": 2},
            pack={"side": "top", "pady": (2, 0)},
        )

        def update_tab_label(
            *_,
            notebook=notebook,
            current_tab=tab,
            var=name_var,
            default=fallback_name,
        ):
            notebook.tab(
                current_tab,
                text=self._section_tab_title(var.get(), fallback=default),
            )

        update_tab_label()
        name_var.trace_add("write", update_tab_label)


        self._pair(
            col,
            "Typing ms/char (min/max)",
            v_typ_min,
            v_typ_max,
            info="Simulated typing speed range used when drafting replies in this section.",
        )
        self._pair(
            col,
            "Max responses before switch (min/max)",
            v_resp_min,
            v_resp_max,
            info="Number of replies to send before rotating to the next search query.",
        )
        self._pair(
            col,
            "Seconds per query (min/max)",
            v_dur_min,
            v_dur_max,
            info="Time budget for scanning results of each query before moving on.",
        )


        self._pack_label_with_info(
            col,
            "Search queries (one per line):",
            "List of X search queries executed for this section (one per line).",
            anchor="w",
            pady=(8, 2),
        )
        txt_q = scrolledtext.ScrolledText(col, height=6)
        if queries:
            txt_q.insert("1.0", "\n".join(queries))
        txt_q.pack(fill="both", expand=False)

        self._pack_label_with_info(
            col,
            "Responses (one per line):",
            "Pool of reply snippets randomly selected when engaging with results in this section.",
            anchor="w",
            pady=(8, 2),
        )
        txt_r = scrolledtext.ScrolledText(col, height=8)
        if responses:
            txt_r.insert("1.0", "\n".join(responses))
        txt_r.pack(fill="both", expand=True)

        txt_q.bind("<<Modified>>", self._on_text_modified)
        txt_r.bind("<<Modified>>", self._on_text_modified)

        sv.update(
            {
                "txt_queries": txt_q,
                "txt_responses": txt_r,
            }
        )

        self.sections_vars.append(sv)
        self._ordered_section_vars()
        self._sync_section_tab_order()

        if select:
            try:
                notebook.select(tab)
                entry_name.focus_set()
            except tk.TclError:
                pass

        self._update_section_controls()
        if mark_dirty:
            self._mark_dirty()

        return sv

    def _delete_current_section(self) -> None:
        notebook = getattr(self, "sections_notebook", None)
        if notebook is None:
            return
        current = notebook.select()
        if not current:
            return
        try:
            tab_widget = notebook.nametowidget(current)
        except KeyError:
            tab_widget = None
        if tab_widget is None:
            return
        for sv in list(self.sections_vars):
            if sv.get("tab") is tab_widget:
                self._delete_section_sv(sv, mark_dirty=True)
                break

    def _delete_section_sv(self, sv: Dict[str, Any], *, mark_dirty: bool) -> None:
        notebook = getattr(self, "sections_notebook", None)
        tab = sv.get("tab")
        if notebook is not None and tab is not None:
            try:
                notebook.forget(tab)
            except tk.TclError:
                pass
            try:
                tab.destroy()
            except tk.TclError:
                pass

        if sv in self.sections_vars:
            self.sections_vars.remove(sv)

        seed_ref = sv.get("seed_ref")
        if seed_ref is not None:
            self.section_templates = [item for item in self.section_templates if item is not seed_ref]

        self._ordered_section_vars()
        self._sync_section_tab_order()

        if notebook is not None:
            tabs = notebook.tabs()
            if tabs:
                current = notebook.select()
                if current not in tabs:
                    notebook.select(tabs[0])

        self._update_section_controls()
        if mark_dirty:
            self._mark_dirty()

    def _update_section_controls(self, *_args) -> None:
        btn = getattr(self, "section_delete_button", None)
        notebook = getattr(self, "sections_notebook", None)
        if btn is None or notebook is None:
            return
        tabs = notebook.tabs() if notebook else []
        state = "normal" if tabs else "disabled"
        try:
            btn.configure(state=state)
        except tk.TclError:
            pass

    def _ensure_section_tab_count(self, desired: int) -> None:
        current = len(self.sections_vars)
        if desired < 0:
            desired = 0
        if current < desired:
            for _ in range(desired - current):
                seed = self._new_section_seed()
                self.section_templates.append(seed)
                self._append_section_tab(seed, select=False, mark_dirty=False)
        elif current > desired:
            ordered = self._ordered_section_vars()
            for sv in list(ordered[desired:]):
                self._delete_section_sv(sv, mark_dirty=False)


    def _build_news_tab(self, root):
        wrapper = ttk.Frame(root)
        wrapper.pack(fill="both", expand=True, padx=10, pady=10)

        self._pack_label_with_info(
            wrapper,
            "RSS review queue:",
            "Inspect fetched stories, generate drafts, and manage processing status.",
            anchor="w",
            pady=(0, 8),
        )

        content = ttk.Frame(wrapper)
        content.pack(fill="both", expand=True)

        table_frame = ttk.Frame(content)
        table_frame.pack(side="left", fill="both", expand=True)

        self._pack_label_with_info(
            table_frame,
            "Fetched RSS items:",
            "Stories pulled from configured feeds. Double-click an item to draft a post.",
            anchor="w",
            pady=(0, 4),
        )

        columns = ("status", "title", "summary", "source", "published")
        self.news_tree = ttk.Treeview(
            table_frame,
            columns=columns,
            show="headings",
            selectmode="browse",
        )
        self.news_tree.heading("status", text="Status")
        self.news_tree.heading("title", text="Title")
        self.news_tree.heading("summary", text="Summary")
        self.news_tree.heading("source", text="Source")
        self.news_tree.heading("published", text="Published")
        self.news_tree.column("status", width=100, stretch=False, anchor="w")
        self.news_tree.column("title", width=280, stretch=True, anchor="w")
        self.news_tree.column("summary", width=360, stretch=True, anchor="w")
        self.news_tree.column("source", width=160, stretch=False, anchor="w")
        self.news_tree.column("published", width=150, stretch=False, anchor="w")
        self.news_tree.pack(side="left", fill="both", expand=True)

        scroll = ttk.Scrollbar(table_frame, orient="vertical", command=self.news_tree.yview)
        scroll.pack(side="left", fill="y")
        self.news_tree.configure(yscrollcommand=scroll.set)
        self.news_tree.bind("<Double-Button-1>", lambda *_: self._news_generate_draft())

        btns = ttk.Frame(content)
        btns.pack(side="left", fill="y", padx=(10, 0))
        self._button_with_info(
            btns,
            text="Generate draft",
            command=self._news_generate_draft,
            info="Create a new post draft from the selected RSS item.",
            pack={"fill": "x"},
        )
        self._button_with_info(
            btns,
            text="Mark processed",
            command=lambda: self._news_mark_status("processed"),
            info="Mark the selected item as processed so it no longer appears as new.",
            pack={"fill": "x", "pady": (8, 0)},
        )
        self._button_with_info(
            btns,
            text="Ignore",
            command=lambda: self._news_mark_status("ignored"),
            info="Flag the item as ignored without generating a draft.",
            pack={"fill": "x", "pady": (4, 0)},
        )
        self._button_with_info(
            btns,
            text="Reset status",
            command=lambda: self._news_mark_status("new"),
            info="Return the item to the new state for reconsideration later.",
            pack={"fill": "x", "pady": (12, 0)},
        )
        self._button_with_info(
            btns,
            text="Refresh",
            command=self._refresh_news_items,
            info="Reload the RSS items from the library without fetching new feeds.",
            pack={"fill": "x", "pady": (24, 0)},
        )

        self._refresh_news_items()

    def _refresh_news_items(self) -> None:
        tree = getattr(self, "news_tree", None)
        if tree is None:
            return

        previous_selection = tree.selection()
        for item_id in tree.get_children():
            tree.delete(item_id)

        try:
            items = self.news_library.get_items()
        except Exception as exc:
            logging.error("Failed to read RSS items: %s", exc, exc_info=True)
            items = []

        mapping: Dict[str, Dict[str, Any]] = {}
        for entry in items:
            if not isinstance(entry, dict):
                continue
            key = self._news_item_key(entry)
            mapping[key] = entry

            status_raw = str(entry.get("status", "new") or "").strip().lower()
            if status_raw not in getattr(self.news_library, "VALID_STATUSES", {"new", "processed", "ignored"}):
                status_raw = "new"
            status_display = status_raw.title() if status_raw else "New"

            title = str(entry.get("title") or entry.get("link") or "—")
            title = " ".join(title.split())
            if len(title) > 120:
                title = title[:117] + "…"

            summary = str(entry.get("summary") or "")
            summary = " ".join(summary.split())
            if len(summary) > 200:
                summary = summary[:197] + "…"

            source = str(entry.get("source") or "—").strip() or "—"
            if len(source) > 60:
                source = source[:57] + "…"

            published = self._format_news_timestamp(entry.get("published"))

            tree.insert(
                "",
                "end",
                iid=key,
                values=(status_display, title, summary, source, published),
            )

        self._news_items_by_key = mapping

        if previous_selection:
            for iid in previous_selection:
                if iid in mapping:
                    tree.selection_set(iid)
                    tree.focus(iid)
                    tree.see(iid)
                    break

    def _news_item_key(self, item: Dict[str, Any]) -> str:
        ident = str(item.get("id") or item.get("link") or item.get("title") or "")
        published = str(item.get("published") or "")
        return f"{ident}|{published}"

    def _get_selected_news_item(self) -> Optional[Dict[str, Any]]:
        tree = getattr(self, "news_tree", None)
        if tree is None:
            return None
        selection = tree.selection()
        if not selection:
            return None
        key = selection[0]
        return self._news_items_by_key.get(key)

    def _news_generate_draft(self) -> Optional[Dict[str, Any]]:
        item = self._get_selected_news_item()
        if not item:
            return None
        return self._generate_draft_from_news_item(item)

    def _generate_draft_from_news_item(self, item: Dict[str, Any]) -> Optional[Dict[str, Any]]:
        try:
            settings = self._collect_config()
        except Exception as exc:
            messagebox.showerror("Invalid settings", str(exc))
            return None

        text, _media_path = generate_post_from_rss(item, settings)
        record = self.ingest_generated_draft(text, rss_item=item, source="rss")

        if record:
            try:
                self.news_library.mark_processed(item)
            except Exception as exc:
                logging.error("Failed to update RSS item status: %s", exc, exc_info=True)

        self._refresh_news_items()
        return record

    def _news_mark_status(self, status: str) -> None:
        item = self._get_selected_news_item()
        if not item:
            return

        try:
            if status == "processed":
                self.news_library.mark_processed(item)
            elif status == "ignored":
                self.news_library.mark_ignored(item)
            else:
                self.news_library.reset_status(item)
        except ValueError as exc:
            messagebox.showerror("Invalid status", str(exc))
        except KeyError:
            messagebox.showwarning("Missing item", "The selected RSS entry is no longer available.")
        except Exception as exc:
            logging.error("Failed to update RSS item: %s", exc, exc_info=True)
        finally:
            self._refresh_news_items()

    def _format_news_timestamp(self, value: Any) -> str:
        if not value:
            return "—"
        try:
            dt = datetime.fromisoformat(str(value))
        except Exception:
            return str(value)
        if dt.tzinfo is None:
            dt = dt.replace(tzinfo=timezone.utc)
        try:
            return dt.astimezone(CET).strftime("%Y-%m-%d %H:%M")
        except Exception:
            return dt.strftime("%Y-%m-%d %H:%M")

    def _build_posts_tab(self, root):
        f = ttk.Frame(root)
        f.pack(fill="both", expand=True, padx=10, pady=10)

        self._pack_label_with_info(
            f,
            "Post drafts and RSS ingestion:",
            "Manage drafts generated from RSS feeds or composed manually before posting.",
            anchor="w",
            pady=(0, 8),
        )

        rss_frame = ttk.LabelFrame(f, text="RSS ingestion")
        rss_frame.pack(fill="x", pady=(0, 12))
        rss_frame.columnconfigure(1, weight=1)
        self._create_info_button(
            rss_frame,
            "Configure how RSS feeds are ingested to produce draft posts automatically.",
            title="RSS ingestion",
        ).grid(row=0, column=2, sticky="ne", padx=(0, 8), pady=(8, 0))

        self._grid_label_with_info(
            rss_frame,
            "Feed URLs (comma-separated):",
            "Comma-separated list of RSS feeds that the scheduler polls for new stories.",
            row=0,
            column=0,
            sticky="w",
        )
        entry_feeds = ttk.Entry(rss_frame, textvariable=self.var_rss_feeds)
        entry_feeds.grid(row=0, column=1, sticky="ew", padx=(6, 0))
        entry_feeds.bind("<KeyRelease>", lambda *_: self._mark_dirty())

        self._grid_label_with_info(
            rss_frame,
            "Fetch interval (minutes):",
            "Minutes between RSS polling runs when feeds are enabled.",
            row=1,
            column=0,
            sticky="w",
            pady=(6, 0),
        )
        entry_interval = ttk.Entry(rss_frame, textvariable=self.var_rss_interval_minutes, width=10)
        entry_interval.grid(row=1, column=1, sticky="w", padx=(6, 0), pady=(6, 0))
        entry_interval.bind("<KeyRelease>", lambda *_: self._mark_dirty())

        last_frame = ttk.Frame(rss_frame)
        last_frame.grid(row=2, column=0, columnspan=2, sticky="w", pady=(8, 0))
        ttk.Label(last_frame, textvariable=self.rss_last_fetch_var).pack(side="left")
        self._create_info_button(
            last_frame,
            "Displays when the RSS ingestor last completed a polling cycle.",
            title="Last fetch",
        ).pack(side="left", padx=(4, 0))

        next_frame = ttk.Frame(rss_frame)
        next_frame.grid(row=3, column=0, columnspan=2, sticky="w")
        ttk.Label(next_frame, textvariable=self.rss_next_fetch_var).pack(side="left")
        self._create_info_button(
            next_frame,
            "Shows when the next RSS poll is scheduled, including disabled/paused states.",
            title="Next fetch",
        ).pack(side="left", padx=(4, 0))

        list_frame = ttk.Frame(f)
        list_frame.pack(side="left", fill="both", expand=True)

        self._pack_label_with_info(
            list_frame,
            "Draft queue:",
            "Generated and manual drafts waiting to be reviewed or published.",
            anchor="w",
            pady=(0, 4),
        )

        columns = ("status", "source", "created", "preview")
        self.posts_tree = ttk.Treeview(
            list_frame,
            columns=columns,
            show="headings",
            selectmode="browse",
        )
        self.posts_tree.heading("status", text="Status")
        self.posts_tree.heading("source", text="Source")
        self.posts_tree.heading("created", text="Created")
        self.posts_tree.heading("preview", text="Preview")
        self.posts_tree.column("status", width=90, stretch=False, anchor="w")
        self.posts_tree.column("source", width=180, stretch=False, anchor="w")
        self.posts_tree.column("created", width=140, stretch=False, anchor="w")
        self.posts_tree.column("preview", width=520, stretch=True, anchor="w")
        self.posts_tree.pack(side="left", fill="both", expand=True)

        scroll = ttk.Scrollbar(list_frame, orient="vertical", command=self.posts_tree.yview)
        scroll.pack(side="left", fill="y")
        self.posts_tree.configure(yscrollcommand=scroll.set)
        self.posts_tree.bind("<Double-Button-1>", lambda *_: self._open_selected_draft())

        btns = ttk.Frame(f)
        btns.pack(side="left", fill="y", padx=(10, 0))
        self._button_with_info(
            btns,
            text="Compose…",
            command=self._compose_post,
            info="Open the post editor to write a new draft manually.",
            pack={"fill": "x"},
        )
        self._button_with_info(
            btns,
            text="Open draft",
            command=self._open_selected_draft,
            info="Review and edit the highlighted draft in the composer.",
            pack={"fill": "x", "pady": (4, 0)},
        )
        self._button_with_info(
            btns,
            text="Mark used",
            command=lambda: self._mark_selected_draft("used"),
            info="Mark the selected draft as used so it won't be suggested again automatically.",
            pack={"fill": "x", "pady": (12, 0)},
        )
        self._button_with_info(
            btns,
            text="Archive",
            command=lambda: self._mark_selected_draft("archived"),
            info="Move the selected draft to the archive for later reference.",
            pack={"fill": "x", "pady": (4, 0)},
        )
        self._button_with_info(
            btns,
            text="Delete",
            command=self._delete_post,
            info="Permanently delete the selected draft from the library.",
            pack={"fill": "x", "pady": (12, 0)},
        )

        self._refresh_posts()

    def _refresh_posts(self):
        tree = getattr(self, "posts_tree", None)
        if tree is None:
            return
        for item in tree.get_children():
            tree.delete(item)

        for record in self.post_library.get_entries():
            preview = str(record.get("text", "") or "").replace("\n", " ")
            preview = " ".join(preview.split())
            if len(preview) > 160:
                preview = preview[:157] + "…"
            created = self._format_draft_created(record.get("created_at"))
            source = self._format_draft_source(record)
            status = str(record.get("status", "draft")).title()
            record_id = record.get("id")
            if not record_id:
                continue
            tree.insert("", "end", iid=str(record_id), values=(status, source, created, preview))

    def _open_draft_editor(self, record: Optional[Dict[str, Any]] = None) -> None:
        if record is None:
            def on_save(content: str) -> None:
                new_record = self.post_library.add_post(content, source="manual")
                if new_record:
                    self.post_queue.push(new_record)
                    self._refresh_posts()

            PostEditor(self, self.post_queue, on_save=on_save, title="Compose post")
            return

        def on_save(content: str) -> None:
            record_id = record.get("id")
            updated = self.post_library.update_post(record_id, content)
            target = updated or self.post_library.get_post_by_id(record_id)
            if target:
                self.post_queue.push(target)
            self._refresh_posts()

        PostEditor(
            self,
            self.post_queue,
            initial_text=record.get("text", ""),
            on_save=on_save,
            title="Review draft",
        )

    def _compose_post(self):
        self._open_draft_editor()

    def _open_selected_draft(self):
        record = self._get_selected_record()
        if not record:
            return
        self._open_draft_editor(record)

    def _mark_selected_draft(self, status: str) -> None:
        record = self._get_selected_record()
        if not record:
            return
        record_id = record.get("id")
        try:
            self.post_library.set_status(record_id, status)
        except ValueError as exc:
            messagebox.showerror("Invalid status", str(exc))
            return
        self._refresh_posts()

    def ingest_generated_draft(
        self,
        text: str,
        rss_item: Optional[Dict[str, Any]] = None,
        *,
        source: Optional[str] = None,
    ) -> Optional[Dict[str, Any]]:
        """Store a generated draft with provenance and refresh the UI."""

        record = store_generated_draft(
            self.post_library,
            self.post_queue,
            text,
            rss_item=rss_item,
            source=source,
        )
        if record:
            self._refresh_posts()
        return record

    def _delete_post(self):
        record = self._get_selected_record()
        if not record:
            return
        preview = " ".join(str(record.get("text", "") or "").split())
        preview = preview[:80] + ("…" if len(preview) > 80 else "")
        if messagebox.askyesno("Delete Post", f"Delete the selected draft?\n\n{preview}"):
            self.post_library.delete_post(record.get("id"))
            self._refresh_posts()

    def _get_selected_post_id(self) -> Optional[str]:
        tree = getattr(self, "posts_tree", None)
        if tree is None:
            return None
        selection = tree.selection()
        if not selection:
            return None
        return selection[0]

    def _get_selected_record(self) -> Optional[Dict[str, Any]]:
        record_id = self._get_selected_post_id()
        if not record_id:
            return None
        return self.post_library.get_post_by_id(record_id)

    def _format_draft_source(self, record: Dict[str, Any]) -> str:
        source = str(record.get("source") or "manual").strip()
        metadata = record.get("metadata") or {}
        rss_meta = metadata.get("rss") if isinstance(metadata, dict) else None
        if source.lower() in {"", "rss"} and isinstance(rss_meta, dict):
            feed = rss_meta.get("source") or rss_meta.get("title")
            link = rss_meta.get("link") or rss_meta.get("url")
            candidate = feed or link or "rss"
        else:
            candidate = source or "manual"
        candidate = candidate or "manual"
        candidate = candidate.strip() or "manual"
        if candidate.lower() == "manual":
            display = "Manual"
        else:
            display = candidate
        if len(display) > 40:
            display = display[:37] + "…"
        return display

    def _format_draft_created(self, created_at: Any) -> str:
        if not created_at:
            return "—"
        try:
            dt = datetime.fromisoformat(str(created_at))
            if dt.tzinfo is None:
                dt = dt.replace(tzinfo=timezone.utc)
            return dt.astimezone(CET).strftime("%Y-%m-%d %H:%M")
        except Exception:
            return str(created_at)

    def _on_rss_status(self, last, next_fetch, paused):
        self.after(0, lambda: self._apply_rss_status(last, next_fetch, paused))

    def _apply_rss_status(self, last, next_fetch, paused: bool) -> None:
        if last is not None:
            self._rss_last_value = last
        if next_fetch is not None:
            self._rss_next_value = next_fetch

        display_last = self._rss_last_value
        display_next = self._rss_next_value if self._rss_enabled else None

        last_text = f"Last fetch: {self._format_rss_time(display_last)}"
        if not self._rss_enabled:
            last_text += " (disabled)"

        next_text = f"Next fetch: {self._format_rss_time(display_next)}"
        suffix = ""
        if not self._rss_enabled:
            suffix = " (disabled)"
        elif paused:
            suffix = " (paused)"
        elif display_next and display_next <= datetime.now(timezone.utc):
            suffix = " (due)"

        self.rss_last_fetch_var.set(last_text)
        self.rss_next_fetch_var.set(next_text + suffix)

    def _format_rss_time(self, value):
        if not value:
            return "—"
        try:
            return value.astimezone(CET).strftime("%Y-%m-%d %H:%M")
        except Exception:
            return value.strftime("%Y-%m-%d %H:%M")

    def _set_rss_enabled(self, enabled: bool) -> None:
        self._rss_enabled = enabled
        if enabled:
            self._rss_last_value = None
            self._rss_next_value = None
        else:
            self._rss_next_value = None
        self._apply_rss_status(None, None, paused=False)

    def _build_review_tab(self, root):
        f = ttk.Frame(root)
        f.pack(fill="both", expand=True, padx=10, pady=10)
        f.columnconfigure(1, weight=1)

        self._grid_label_with_info(
            f,
            "Transparency options:",
            "Configure whether copied replies include a disclosure tag.",
            row=0,
            column=0,
            columnspan=2,
            sticky="w",
            pady=(0, 8),
        )

        self.var_transparency = tk.BooleanVar(value=False)
        self.var_transparency_text = tk.StringVar(value="— managed account")

        self._checkbutton_with_info(
            f,
            text="Enable transparency tag",
            variable=self.var_transparency,
            command=self._mark_dirty,
            info="Append a disclosure tag when copying replies from the app.",
            grid={"row": 1, "column": 0, "columnspan": 2, "sticky": "w", "pady": (2, 2)},
        )

        self._grid_label_with_info(
            f,
            "Tag text:",
            "Text appended to replies when the transparency tag is enabled.",
            row=2,
            column=0,
            sticky="w",
            pady=(2, 2),
        )
        ttk.Entry(f, textvariable=self.var_transparency_text, width=48).grid(
            row=2, column=1, sticky="ew", pady=(2, 2)
        )

        self._grid_label_with_info(
            f,
            "(Tag is appended to replies you copy; actions are manual.)",
            "Reminder that the app only prepares drafts; posting remains manual.",
            row=3,
            column=0,
            columnspan=2,
            sticky="w",
        )

    def _build_log_tab(self, root):
        self._pack_label_with_info(
            root,
            "Session logs:",
            "Live log output from the scheduler. Use Copy in the run monitor to export entries.",
            anchor="w",
            padx=8,
            pady=(8, 0),
        )
        self.log_text = scrolledtext.ScrolledText(root, state="disabled", wrap="word")
        self.log_text.pack(fill="both", expand=True, padx=8, pady=(4, 8))

    def _open_run_monitor(self):
        self._close_run_monitor()
        self.run_monitor = self._RunMonitor(self)
        self.run_monitor.set_paused(self.pause_event.is_set())

    def _close_run_monitor(self):
        monitor = self.run_monitor
        if monitor is not None:
            self.run_monitor = None
            try:
                monitor.destroy()
            except tk.TclError:
                pass
            try:
                self.focus_set()
            except tk.TclError:
                pass

    def _set_monitor_paused(self, paused: bool):
        if self.run_monitor:
            self.run_monitor.set_paused(paused)

    def _on_worker_finished(self):
        self._session_active = False
        self.stop_event.set()
        self.pause_event.clear()
        self.btn_stop.configure(state="disabled")
        self.btn_pause.configure(state="disabled")
        self.btn_resume.configure(state="disabled")
        self.btn_start.configure(state="normal")
        self.post_scheduler = None
        self.rss_ingestor = None
        self._set_rss_enabled(False)
        self._close_run_monitor()
        self.worker = None

    # UI helpers
    def _single(self, parent, label, var, width=20, info: Optional[str] = None):
        row = ttk.Frame(parent)
        row.pack(fill="x", pady=2)
        label_frame = ttk.Frame(row)
        label_frame.pack(side="left")
        ttk.Label(label_frame, text=label, width=32).pack(side="left")
        if info:
            self._create_info_button(label_frame, info, title=label).pack(side="left", padx=(4, 0))
        e = ttk.Entry(row, textvariable=var, width=width)
        e.pack(side="left")
        e.bind("<KeyRelease>", lambda *_: self._mark_dirty())

    def _pair(self, parent, label, var_min, var_max, info: Optional[str] = None):
        row = ttk.Frame(parent)
        row.pack(fill="x", pady=2)
        label_frame = ttk.Frame(row)
        label_frame.pack(side="left")
        ttk.Label(label_frame, text=label, width=32).pack(side="left")
        if info:
            self._create_info_button(label_frame, info, title=label).pack(side="left", padx=(4, 0))
        e1 = ttk.Entry(row, textvariable=var_min, width=10)
        e1.pack(side="left")
        ttk.Label(row, text=" to ").pack(side="left")
        e2 = ttk.Entry(row, textvariable=var_max, width=10)
        e2.pack(side="left")
        e1.bind("<KeyRelease>", lambda *_: self._mark_dirty())
        e2.bind("<KeyRelease>", lambda *_: self._mark_dirty())

    def _section_tab_title(self, value: str, fallback: Optional[str] = None) -> str:
        text = str(value or "").strip()
        if not text and fallback:
            text = str(fallback)
        if not text:
            text = "Section"
        return text[:16] + ("…" if len(text) > 16 else "")

    def _section_order_value(self, sv: Dict[str, Any], fallback: int = 0) -> int:
        order_var = sv.get("order_var")
        if order_var is not None:
            try:
                return int(order_var.get())
            except Exception:
                pass
        try:
            return int(sv.get("default_index", fallback))
        except Exception:
            return fallback

    def _section_order_key(self, sv: Dict[str, Any]) -> Tuple[int, int]:
        order_value = self._section_order_value(sv, fallback=int(sv.get("default_index", 0)))
        default_index = int(sv.get("default_index", 0))
        return order_value, default_index

    def _ordered_section_vars(self) -> List[Dict[str, Any]]:
        sections = list(getattr(self, "sections_vars", []))
        if not sections:
            return sections
        ordered = sorted(sections, key=self._section_order_key)
        for idx, sv in enumerate(ordered):
            order_var = sv.get("order_var")
            if order_var is not None:
                try:
                    order_var.set(idx)
                except Exception:
                    pass
        self.sections_vars = ordered
        template_order: List[Dict[str, Any]] = []
        for sv in ordered:
            seed_ref = sv.get("seed_ref")
            if seed_ref is not None:
                template_order.append(seed_ref)
        if len(template_order) == len(self.section_templates):
            self.section_templates = template_order
        return ordered

    def _sync_section_tab_order(self) -> None:
        notebook = getattr(self, "sections_notebook", None)
        if notebook is None:
            return
        ordered = self._ordered_section_vars()
        for idx, sv in enumerate(ordered):
            tab = sv.get("tab")
            if tab is not None:
                notebook.insert(idx, tab)

    def _move_section_order(self, sv: Dict[str, Any], delta: int) -> None:
        ordered = self._ordered_section_vars()
        try:
            index = ordered.index(sv)
        except ValueError:
            return
        target = max(0, min(len(ordered) - 1, index + delta))
        if target == index:
            return
        current_var = sv.get("order_var")
        other_var = ordered[target].get("order_var")
        if current_var is None or other_var is None:
            return
        try:
            current_value = int(current_var.get())
        except Exception:
            current_value = index
        try:
            other_value = int(other_var.get())
        except Exception:
            other_value = target
        current_var.set(other_value)
        other_var.set(current_value)
        self._sync_section_tab_order()
        self._mark_dirty()

    def _bind_dirty(self, container):
        for child in container.winfo_children():
            if isinstance(child, ttk.Entry) or isinstance(child, ttk.Combobox):
                child.bind("<KeyRelease>", lambda *_: self._mark_dirty())
                child.bind("<<ComboboxSelected>>", lambda *_: self._mark_dirty())

    def _on_text_modified(self, event):
        widget = event.widget
        if widget.edit_modified():
            self._mark_dirty()
            widget.edit_modified(False)

    def _mark_dirty(self, *args):
        self.dirty = True
        if hasattr(self, "lbl_dirty"):
            self.lbl_dirty.configure(text="(unsaved changes)")
        if self.current_profile:
            self.lbl_status.configure(text=f"Profile: {self.current_profile} (unsaved)")

    # Start/Stop
    def start_clicked(self):
        if self.worker and self.worker.is_alive():
            messagebox.showinfo("Running", "Scheduler is already running."); return
        try:
            cfg = self._collect_config()
            sections = self._collect_sections()
        except Exception as e:
            messagebox.showerror("Invalid input", str(e)); return

        self.btn_start.configure(state="disabled")

        def on_cancel():
            self.btn_start.configure(state="normal")

        def begin():
            self.stop_event.clear()
            self.pause_event.clear()
            self._session_active = True
            self._open_run_monitor()
            self._append_log("INFO", "Starting…")
            self.worker = SchedulerWorker(cfg, sections, self.logq, self.stop_event, self.pause_event, self.kb)
            self.worker.start()
            interval = int(cfg.get("post_interval_minutes", 0))
            if interval > 0:
                self.post_scheduler = PostScheduler(interval, self.pause_event, self.stop_event, lambda: None)
                self.post_scheduler.start()
            else:
                self.post_scheduler = None

            feeds = cfg.get("rss_feed_urls", [])
            if isinstance(feeds, str):
                feeds = [feeds]
            rss_interval_minutes = int(cfg.get("rss_fetch_interval_minutes", int(DEFAULT_INTERVAL_SECONDS // 60)))
            rss_interval_minutes = max(1, rss_interval_minutes)
            if feeds:
                self._set_rss_enabled(True)
                self.rss_ingestor = RSSIngestor(
                    feeds,
                    self.news_library,
                    interval_seconds=float(rss_interval_minutes) * 60.0,
                    stop_event=self.stop_event,
                    pause_event=self.pause_event,
                    status_callback=self._on_rss_status,
                )
                self.rss_ingestor.start()
            else:
                self._set_rss_enabled(False)
                self.rss_ingestor = None
            self.btn_pause.configure(state="normal")
            self.btn_resume.configure(state="disabled")
            self.btn_stop.configure(state="normal")
            self._set_monitor_paused(False)

        self._Countdown(self, 10, begin, on_cancel)

    def stop_clicked(self):
        if self.worker and self.worker.is_alive():
            self._append_log("INFO", "Stopping (wait for current step)…")
            self.stop_event.set()
        self._session_active = False
        self.pause_event.clear()
        self.btn_stop.configure(state="disabled")
        self.btn_start.configure(state="normal")
        self.btn_pause.configure(state="disabled")
        self.btn_resume.configure(state="disabled")
        self.post_scheduler = None
        self.rss_ingestor = None
        self._set_rss_enabled(False)
        self._close_run_monitor()

    def pause_clicked(self):
        if not self.pause_event.is_set():
            self.pause_event.set()
            self._append_log("INFO", "Paused.")
            self.btn_pause.configure(state="disabled")
            self.btn_resume.configure(state="normal")
            self._set_monitor_paused(True)

    def resume_clicked(self):
        if self.pause_event.is_set():
            self.pause_event.clear()
            self._append_log("INFO", "Resumed.")
            self.btn_pause.configure(state="normal")
            self.btn_resume.configure(state="disabled")
            self._set_monitor_paused(False)

    # Collectors / Sections / Profiles
    def _csv_to_list(self, s: str) -> List[str]:
        return [t.strip() for t in s.split(",") if t.strip()]

    def _list_to_csv(self, xs: List[str]) -> str:
        return ", ".join(xs or [])

    def _collect_config(self) -> Dict:
        # map UI strings to internal policy codes
        policy_map = {
            "Every time": "every_time",
            "Once per step": "once_per_step",
            "Once per section": "once_per_section",
        }
        cfg = {
            "session_hours_range": (float(self.var_session_hours_min.get()), float(self.var_session_hours_max.get())),
            "session_step_minutes_range": (int(self.var_step_min.get()), int(self.var_step_max.get())),
            "session_break_minutes_range": (int(self.var_break_min.get()), int(self.var_break_max.get())),
            "post_interval_minutes": int(self.var_post_interval.get()),
            "night_sleep_start_hour_range": (int(self.var_sleep_start_h_min.get()), int(self.var_sleep_start_h_max.get())),
            "night_sleep_start_minute_jitter": (int(self.var_sleep_start_jitter_min.get()), int(self.var_sleep_start_jitter_max.get())),
            "night_sleep_hours_range": (float(self.var_sleep_hours_min.get()), float(self.var_sleep_hours_max.get())),
            "micro_pause_every_n_actions_range": (int(self.var_micro_every_min.get()), int(self.var_micro_every_max.get())),
            "micro_pause_seconds_range": (float(self.var_micro_s_min.get()), float(self.var_micro_s_max.get())),
            "weekday_activity_scale": float(self.var_weekday_scale.get()),
            "weekend_activity_scale": float(self.var_weekend_scale.get()),
            "daily_interaction_cap_range": (int(self.var_daily_cap_min.get()), int(self.var_daily_cap_max.get())),
            "hourly_interaction_cap_range": (int(self.var_hourly_cap_min.get()), int(self.var_hourly_cap_max.get())),
            "min_seconds_between_actions_range": (float(self.var_min_gap_s_min.get()), float(self.var_min_gap_s_max.get())),
            "extra_jitter_probability": float(self.var_extra_jitter_prob.get()),
            "extra_jitter_seconds_range": (float(self.var_extra_jitter_s_min.get()), float(self.var_extra_jitter_s_max.get())),
            # content
            "whitelist_keywords": self._csv_to_list(self.var_whitelist.get()),
            "blacklist_keywords": self._csv_to_list(self.var_blacklist.get()),
            "profanity_list": self._csv_to_list(self.var_profanity.get()),
            "content_similarity_threshold": float(self.var_similarity.get()),
            "uniqueness_memory_size": int(self.var_unique_mem.get()),
            # reply tag
            "transparency_tag_enabled": bool(getattr(self, "var_transparency", tk.BooleanVar(value=False)).get()),
            "transparency_tag_text": getattr(self, "var_transparency_text", tk.StringVar(value="— managed account")).get(),
            # search
            "search_open_policy": policy_map.get(self.var_open_policy.get().strip(), "once_per_step"),
            # pacing only
            "targets_per_step_range": (8, 14),
            # emergency (disabled here)
            "emergency_early_end_probability": 0.0,
        }

        persona_text = ""
        if self.txt_rss_persona is not None:
            persona_text = self.txt_rss_persona.get("1.0", "end").strip()

        try:
            max_length = int(self.var_rss_max_length.get())
        except Exception as exc:
            raise ValueError("Maximum post length must be a positive integer") from exc
        if max_length <= 0:
            raise ValueError("Maximum post length must be a positive integer")

        cfg.update(
            {
                "openai_api_key": self.var_openai_api_key.get().strip(),
                "rss_persona_text": persona_text,
                "rss_max_post_length": max_length,
            }
        )

        feeds_raw = self.var_rss_feeds.get().replace("\n", ",")
        feed_urls = [u.strip() for u in feeds_raw.split(",") if u.strip()]
        interval_minutes = max(1, int(self.var_rss_interval_minutes.get()))
        cfg.update(
            {
                "rss_feed_urls": feed_urls,
                "rss_fetch_interval_minutes": interval_minutes,
            }
        )
        return cfg

    def _collect_sections(self) -> List[Section]:
        out: List[Section] = []
        for idx, sv in enumerate(self._ordered_section_vars()):
            enabled = bool(sv["enabled_var"].get())
            if not enabled:
                continue
            default_name = sv.get("default_name", "Section")
            raw_name = str(sv["name_var"].get()).strip()
            name = raw_name or default_name
            tmin = int(sv["typ_min"].get()); tmax = int(sv["typ_max"].get())
            rmin = int(sv["resp_min"].get()); rmax = int(sv["resp_max"].get())
            try:
                dmin = float(sv["dur_min"].get())
                dmax = float(sv["dur_max"].get())
            except Exception:
                dmin, dmax = DEFAULT_MINUTES_PER_QUERY_RANGE
            if dmax < dmin:
                dmin, dmax = dmax, dmin
            min_minutes = 1.0 / 60.0
            dmin = max(min_minutes, dmin)
            dmax = max(dmin, dmax)
            mode_var = sv.get("mode_var")
            mode_raw = mode_var.get() if mode_var is not None else "popular"
            mode_norm = normalize_search_mode(mode_raw)
            if mode_norm in LATEST_SEARCH_MODES:
                mode_value = "latest"
            elif mode_norm in POPULAR_SEARCH_MODES:
                mode_value = "popular"
            else:
                mode_value = "popular"
            q_lines = [ln.strip() for ln in sv["txt_queries"].get("1.0", "end").splitlines() if ln.strip()]
            r_lines = [ln.strip() for ln in sv["txt_responses"].get("1.0", "end").splitlines() if ln.strip()]
            out.append(Section(
                name=name,
                typing_ms_per_char=(tmin, tmax),
                max_responses_before_switch=(rmin, rmax),
                minutes_per_query_range=(dmin, dmax),
                search_queries=q_lines,
                responses=r_lines,
                search_mode=mode_value,
                enabled=enabled,
                order=idx,
            ))
        return out

    def _config_to_dict(self) -> Dict:
        ordered = self._ordered_section_vars()
        return {
            "config": self._collect_config(),
            "sections": [self._section_to_dict(idx, sv) for idx, sv in enumerate(ordered)],
        }

    def _section_to_dict(self, idx: int, sv: Dict) -> Dict:
        default_name = sv.get("default_name", "Section")
        name = str(sv["name_var"].get()).strip() or default_name
        default_mode_ui = sv.get("default_mode", "Popular")
        fallback_norm = normalize_search_mode(default_mode_ui)
        fallback_mode = "latest" if fallback_norm in LATEST_SEARCH_MODES else "popular"
        mode_var = sv.get("mode_var")
        mode_raw = mode_var.get() if mode_var is not None else default_mode_ui
        mode_norm = normalize_search_mode(mode_raw)
        if mode_norm in LATEST_SEARCH_MODES:
            mode_value = "latest"
        elif mode_norm in POPULAR_SEARCH_MODES:
            mode_value = "popular"
        else:
            mode_value = fallback_mode
        try:
            dur_min = float(sv["dur_min"].get())
            dur_max = float(sv["dur_max"].get())
        except Exception:
            dur_min, dur_max = DEFAULT_MINUTES_PER_QUERY_RANGE
        if dur_max < dur_min:
            dur_min, dur_max = dur_max, dur_min
        min_minutes = 1.0 / 60.0
        dur_min = max(min_minutes, dur_min)
        dur_max = max(dur_min, dur_max)
        return {
            "name": name,
            "enabled": bool(sv["enabled_var"].get()),
            "search_mode": mode_value,
            "typing_ms_per_char": (int(sv["typ_min"].get()), int(sv["typ_max"].get())),
            "max_responses_before_switch": (int(sv["resp_min"].get()), int(sv["resp_max"].get())),
            "minutes_per_query_range": (dur_min, dur_max),
            "search_queries": [
                ln.strip()
                for ln in sv["txt_queries"].get("1.0", "end").splitlines()
                if ln.strip()
            ],
            "responses": [
                ln.strip()
                for ln in sv["txt_responses"].get("1.0", "end").splitlines()
                if ln.strip()
            ],
            "order": self._section_order_value(sv, fallback=idx),
        }

    def _apply_profile_dict(self, data: Dict):
        cfg = data.get("config", {})
        def set_pair(var_min, var_max, value, fallback):
            v = value if isinstance(value, (list, tuple)) and len(value) == 2 else fallback
            var_min.set(v[0]); var_max.set(v[1])

        set_pair(self.var_session_hours_min, self.var_session_hours_max, cfg.get("session_hours_range"), (12.0,14.0))
        set_pair(self.var_step_min, self.var_step_max, cfg.get("session_step_minutes_range"), (12,16))
        set_pair(self.var_break_min, self.var_break_max, cfg.get("session_break_minutes_range"), (2,4))
        self.var_post_interval.set(int(cfg.get("post_interval_minutes", 0)))
        set_pair(self.var_sleep_start_h_min, self.var_sleep_start_h_max, cfg.get("night_sleep_start_hour_range"), (22,24))
        set_pair(self.var_sleep_start_jitter_min, self.var_sleep_start_jitter_max, cfg.get("night_sleep_start_minute_jitter"), (0,30))
        set_pair(self.var_sleep_hours_min, self.var_sleep_hours_max, cfg.get("night_sleep_hours_range"), (7.0,8.0))

        self.var_weekday_scale.set(cfg.get("weekday_activity_scale", 1.0))
        self.var_weekend_scale.set(cfg.get("weekend_activity_scale", 0.9))

        set_pair(self.var_micro_every_min, self.var_micro_every_max, cfg.get("micro_pause_every_n_actions_range"), (8,12))
        set_pair(self.var_micro_s_min, self.var_micro_s_max, cfg.get("micro_pause_seconds_range"), (2.0,4.0))

        set_pair(self.var_min_gap_s_min, self.var_min_gap_s_max, cfg.get("min_seconds_between_actions_range"), (0.4,0.9))
        self.var_extra_jitter_prob.set(cfg.get("extra_jitter_probability", 0.05))
        set_pair(self.var_extra_jitter_s_min, self.var_extra_jitter_s_max, cfg.get("extra_jitter_seconds_range"), (1.0,2.5))

        set_pair(self.var_daily_cap_min, self.var_daily_cap_max, cfg.get("daily_interaction_cap_range"), (1150,1250))
        set_pair(self.var_hourly_cap_min, self.var_hourly_cap_max, cfg.get("hourly_interaction_cap_range"), (90,110))

        self.var_whitelist.set(self._list_to_csv(cfg.get("whitelist_keywords", [])))
        self.var_blacklist.set(self._list_to_csv(cfg.get("blacklist_keywords", [])))
        self.var_profanity.set(self._list_to_csv(cfg.get("profanity_list", [])))

        self.var_similarity.set(cfg.get("content_similarity_threshold", 0.90))
        self.var_unique_mem.set(cfg.get("uniqueness_memory_size", 200))

        policy = str(cfg.get("search_open_policy", "once_per_step"))
        ui_policy = {"every_time":"Every time","once_per_step":"Once per step","once_per_section":"Once per section"}.get(policy, "Once per step")
        self.var_open_policy.set(ui_policy)

        self.var_openai_api_key.set(cfg.get("openai_api_key", ""))
        if self.txt_rss_persona is not None:
            persona_value = cfg.get("rss_persona_text", "")
            self.txt_rss_persona.delete("1.0", "end")
            if persona_value:
                self.txt_rss_persona.insert("1.0", persona_value)
            self.txt_rss_persona.edit_modified(False)
        try:
            self.var_rss_max_length.set(int(cfg.get("rss_max_post_length", 280)))
        except Exception:
            self.var_rss_max_length.set(280)

        feeds_value = cfg.get("rss_feed_urls", [])
        if isinstance(feeds_value, (list, tuple)):
            feed_text = ", ".join(str(f).strip() for f in feeds_value if str(f).strip())
        else:
            feed_text = str(feeds_value or "")
        self.var_rss_feeds.set(feed_text)

        default_interval = int(DEFAULT_INTERVAL_SECONDS // 60)
        try:
            interval_val = int(cfg.get("rss_fetch_interval_minutes", default_interval))
        except Exception:
            interval_val = default_interval
        if interval_val <= 0:
            interval_val = default_interval
        self.var_rss_interval_minutes.set(interval_val)

        # sections
        sections_present = "sections" in data
        raw_sections = data.get("sections", [])
        ordered_cfg: List[Dict[str, Any]] = []
        if isinstance(raw_sections, list):
            temp: List[Tuple[int, int, Dict[str, Any]]] = []
            for idx, section_cfg in enumerate(raw_sections):
                if not isinstance(section_cfg, dict):
                    continue
                order_val = section_cfg.get("order")
                try:
                    order_key = int(order_val)
                except Exception:
                    order_key = idx
                temp.append((order_key, idx, section_cfg))
            temp.sort(key=lambda item: (item[0], item[1]))
            ordered_cfg = [item[2] for item in temp]

        if sections_present:
            self._ensure_section_tab_count(len(ordered_cfg))
        elif not self.sections_vars:
            if not self.section_templates:
                self.section_templates = copy.deepcopy(DEFAULT_SECTIONS_SEED)
            self._ensure_section_tab_count(len(self.section_templates))

        ordered_vars = self._ordered_section_vars()
        if ordered_cfg:
            while len(ordered_cfg) < len(ordered_vars):
                ordered_cfg.append({})
        else:
            ordered_cfg = [{} for _ in ordered_vars]

        for idx, sv in enumerate(ordered_vars):
            section_cfg = ordered_cfg[idx] if idx < len(ordered_cfg) else {}
            if not isinstance(section_cfg, dict):
                section_cfg = {}

            default_name = sv.get("default_name", "Section")
            default_enabled = bool(sv.get("default_enabled", True))

            order_val = section_cfg.get("order")
            if order_val is None:
                order_val = idx
            try:
                sv["order_var"].set(int(order_val))
            except Exception:
                sv["order_var"].set(idx)

            name_value = str(section_cfg.get("name") or "").strip()
            sv["name_var"].set(name_value or default_name)

            enabled_value = section_cfg.get("enabled")
            if enabled_value is None:
                enabled_value = default_enabled
            sv["enabled_var"].set(bool(enabled_value))

            default_mode_ui = sv.get("default_mode", "Popular")
            mode_value = section_cfg.get("search_mode", None)
            if mode_value is None:
                ui_mode = default_mode_ui
            else:
                mode_norm = normalize_search_mode(mode_value)
                if mode_norm in LATEST_SEARCH_MODES:
                    ui_mode = "Latest"
                elif mode_norm in POPULAR_SEARCH_MODES:
                    ui_mode = "Popular"
                else:
                    ui_mode = default_mode_ui
            mode_var = sv.get("mode_var")
            if mode_var is not None:
                mode_var.set(ui_mode)

            tpair = section_cfg.get("typing_ms_per_char")
            if isinstance(tpair, (list, tuple)) and len(tpair) == 2:
                sv["typ_min"].set(int(tpair[0])); sv["typ_max"].set(int(tpair[1]))

            rpair = section_cfg.get("max_responses_before_switch")
            if isinstance(rpair, (list, tuple)) and len(rpair) == 2:
                sv["resp_min"].set(int(rpair[0])); sv["resp_max"].set(int(rpair[1]))

            dur_min_val, dur_max_val = self._seed_minutes_range(section_cfg)
            sv["dur_min"].set(dur_min_val); sv["dur_max"].set(dur_max_val)

            queries_value = section_cfg.get("search_queries", None)
            if isinstance(queries_value, str):
                q_lines = [ln.strip() for ln in queries_value.splitlines() if ln.strip()]
            elif isinstance(queries_value, (list, tuple)):
                q_lines = [str(ln).strip() for ln in queries_value if str(ln).strip()]
            else:
                q_lines = None
            if q_lines is not None:
                sv["txt_queries"].delete("1.0", "end")
                if q_lines:
                    sv["txt_queries"].insert("1.0", "\n".join(q_lines))
                sv["txt_queries"].edit_modified(False)

            responses_value = section_cfg.get("responses", None)
            if isinstance(responses_value, str):
                r_lines = [ln.strip() for ln in responses_value.splitlines() if ln.strip()]
            elif isinstance(responses_value, (list, tuple)):
                r_lines = [str(ln).strip() for ln in responses_value if str(ln).strip()]
            else:
                r_lines = None
            if r_lines is not None:
                sv["txt_responses"].delete("1.0", "end")
                if r_lines:
                    sv["txt_responses"].insert("1.0", "\n".join(r_lines))
                sv["txt_responses"].edit_modified(False)

        self._sync_section_tab_order()
        ordered_after = self._ordered_section_vars()
        new_templates: List[Dict[str, Any]] = []
        for idx, sv in enumerate(ordered_after):
            template_dict = copy.deepcopy(self._section_to_dict(idx, sv))
            new_templates.append(template_dict)
            sv["seed_ref"] = template_dict
        self.section_templates = new_templates
        self._update_section_controls()

        self.dirty = False
        self.lbl_dirty.configure(text="")
        if self.current_profile:
            self.lbl_status.configure(text=f"Profile: {self.current_profile}")

    # Profiles
    def _profiles_glob(self) -> List[str]:
        files = []
        if os.path.isdir(self.config_dir):
            for fn in os.listdir(self.config_dir):
                if fn.lower().endswith(".json"):
                    files.append(os.path.splitext(fn)[0])
        files = sorted(set(files))
        if "default" not in files:
            files = ["default"] + files
        return files

    def _list_profiles(self) -> List[str]:
        return self._profiles_glob()

    def _profile_path(self, name: str) -> str:
        return os.path.join(self.config_dir, f"{name}.json")

    def _init_default_profile(self):
        path = self._profile_path("default")
        if not os.path.exists(path):
            data = self._config_to_dict()
            with open(path, "w", encoding="utf-8") as f:
                json.dump(data, f, ensure_ascii=False, indent=2)
        self.cmb_profile.configure(values=self._list_profiles())
        self.var_profile.set("default")
        self.current_profile = "default"
        self.load_profile()

    def load_profile(self):
        name = self.var_profile.get().strip() or "default"
        path = self._profile_path(name)
        try:
            with open(path, "r", encoding="utf-8") as f:
                data = json.load(f)
            self.current_profile = name
            self._apply_profile_dict(data)
            self.cmb_profile.configure(values=self._list_profiles())
            self.lbl_status.configure(text=f"Profile: {self.current_profile}")
        except FileNotFoundError:
            messagebox.showwarning(
                "Profile not found",
                f"Profile file {path} was not found. Creating a new one.",
            )
            self.current_profile = name
            self.save_profile()
        except Exception as e:
            messagebox.showerror("Load error", str(e))

    def save_profile(self):
        if not self.current_profile:
            self.current_profile = self.var_profile.get().strip() or "default"
        path = self._profile_path(self.current_profile)
        try:
            data = self._config_to_dict()
            with open(path, "w", encoding="utf-8") as f:
                json.dump(data, f, ensure_ascii=False, indent=2)
            self.dirty = False
            if hasattr(self, "lbl_dirty"):
                self.lbl_dirty.configure(text="")
            self.lbl_status.configure(text=f"Profile: {self.current_profile}")
            self.cmb_profile.configure(values=self._list_profiles())
            messagebox.showinfo("Saved", f"Profile saved: {self.current_profile}")
        except Exception as e:
            messagebox.showerror("Save error", str(e))

    def save_profile_as(self):
        name = simpledialog.askstring(
            "Save As…",
            "Enter a name for the new profile (without extension):",
            parent=self,
        )
        if not name: return
        name = "".join(ch for ch in name if ch.isalnum() or ch in "-_ ").strip()
        if not name:
            messagebox.showerror(
                "Invalid name",
                "Enter a descriptive name using letters, numbers, hyphen, or underscore.",
            )
            return
        self.current_profile = name
        self.var_profile.set(name)
        self.save_profile()

    # Logs
    def _append_log(self, level: str, msg: str):
        line = f"{datetime.now(CET).strftime('%Y-%m-%d %H:%M:%S')} [{level}] {msg}"
        self.log_text.configure(state="normal")
        self.log_text.insert("end", line + "\n")
        self.log_text.see("end")
        self.log_text.configure(state="disabled")
        if self.run_monitor:
            self.run_monitor.append_log(line)


    def _drain_logs(self):
        try:
            while True:
                line = self.logq.get_nowait()
                self.log_text.configure(state="normal")
                self.log_text.insert("end", line + "\n")
                self.log_text.see("end")
                self.log_text.configure(state="disabled")
                if self.run_monitor:
                    self.run_monitor.append_log(line)
        except queue.Empty:
            pass
        finally:
            worker = self.worker
            if worker and not worker.is_alive():
                if self._session_active:
                    self._on_worker_finished()
                else:
                    self.worker = None
            # Schedule the next drain so log messages keep flowing
            # through the GUI while the worker thread is running.
            self.after(120, self._drain_logs)


# ---- Entrypoint
if __name__ == "__main__":
    app = App()
    app.mainloop()<|MERGE_RESOLUTION|>--- conflicted
+++ resolved
@@ -101,11 +101,9 @@
 # by sending an initial burst of ``j`` presses.  Using a small random range of
 # presses avoids the mechanical feel of a fixed count while still ensuring we
 # scroll past the top-of-feed clutter.
-<<<<<<< HEAD
+
 POPULAR_INITIAL_J_RANGE = (14, 17)
-=======
-POPULAR_INITIAL_J_RANGE = (12, 15)
->>>>>>> 20410884
+
 
 
 POPULAR_SEARCH_MODES: Set[str] = {"popular", "top"}
