#!/usr/bin/env python3
# -*- coding: utf-8 -*-

<<<<<<< HEAD
r"""
X Scheduler (Manual/Compliant Edition)
--------------------------------------
What it does (compliant, no simulated input):
• Profiles (JSON in ./configs) — load/save "Default" + custom
• Sections with queries (search terms) & responses (reply lines)
• Global Search Mode: Popular / Latest (opens proper X search URL)
• NEW: Search Open Policy — Every time / Once per step / Once per section
• Session pacing: session hours, step minutes, break minutes, micro-pauses
• Daily/hourly caps, content similarity filter, profanity/blacklist/whitelist
• Picks a response, copies it to clipboard, opens (or reuses) the search page
• YOU perform the like/reply in the browser — no automation of actions

Requirements:
• Python 3.10+ recommended
• pip install pyperclip

Run:
    python x.py
"""

from __future__ import annotations

import os
import json
import time
import queue
import random
import threading
from dataclasses import dataclass, field
from datetime import datetime, timedelta, tzinfo
from typing import List, Tuple, Optional, Dict, Set

import tkinter as tk
from tkinter import ttk, messagebox, scrolledtext, filedialog, simpledialog
import webbrowser
from urllib.parse import quote as url_quote

try:
    import pyperclip
except Exception:
    pyperclip = None

# ---- CET tz safe fallback
try:
    from zoneinfo import ZoneInfo
    CET = ZoneInfo("Europe/Prague")
except Exception:
    from datetime import timedelta as _td
    class FixedOffset(tzinfo):
        def __init__(self, minutes): self._o = _td(minutes=minutes)
        def utcoffset(self, dt): return self._o
        def dst(self, dt): return _td(0)
        def tzname(self, dt): return "CET_Fallback"
    CET = FixedOffset(60)

# ---- Helpers
def jitter(a: float, b: float) -> float: return random.uniform(a, b)
def rand_minutes(r: Tuple[int, int]) -> int: return random.randint(r[0], r[1])
def rand_hours(r: Tuple[float, float]) -> float: return random.uniform(r[0], r[1])
def token_set(text: str) -> Set[str]: return set(text.lower().split())
def similarity_ratio(a: str, b: str) -> float:
    ta, tb = token_set(a), token_set(b)
    if not ta or not tb: return 0.0
    inter = len(ta & tb); union = len(ta | tb)
    return inter / max(1, union)

def build_search_url(query: str, mode: str) -> str:
    """
    Popular: https://x.com/search?q=<q>&src=typed_query
    Latest:  https://x.com/search?q=<q>&src=typed_query&f=live
    """
    q = url_quote(query or "")
    url = f"https://x.com/search?q={q}&src=typed_query"
    if str(mode).lower() in ("latest", "nejnovější", "nejnovejsi", "live"):
        url += "&f=live"
    return url

# ---- Section model
@dataclass
class Section:
    name: str
    typing_ms_per_char: Tuple[int, int] = (220, 240)
    max_responses_before_switch: Tuple[int, int] = (4, 8)
    search_queries: List[str] = field(default_factory=list)
    responses: List[str] = field(default_factory=list)
    def pick_typing_speed(self) -> int: return random.randint(*self.typing_ms_per_char)
    def pick_max_responses(self) -> int: return random.randint(*self.max_responses_before_switch)
    def pick_query(self) -> Optional[str]: return random.choice(self.search_queries) if self.search_queries else None
    def pick_response(self) -> Optional[str]: return random.choice(self.responses) if self.responses else None

# ---- Defaults (edit in UI later)
DEFAULT_SECTIONS_SEED = [
    ("Sharp & Direct",(220,240),(6,12),["morning performance","industry trends","team updates"],
     ["Strong start to the day. Let’s build.","Morning momentum sets the tone.","Focused and ready to execute."]),
    ("Professional & Brief",(220,240),(5,9),["client progress","feature rollouts"],
     ["Starting strong and staying consistent.","Vision only matters with execution.","Early action sets the pace."]),
    ("Builder Mindset",(220,240),(5,10),["roadmap items","dev insights"],
     ["Every task is a brick in the wall.","Opportunities don’t knock, they’re built.","Build momentum early."]),
    ("Networking & Collab",(220,240),(4,8),["partner announcements","collab opportunities"],
     ["Open to smart partnerships—let’s align.","If you’re building, let’s connect.","Partnerships create possibilities."]),
    ("Motivation Lite",(220,240),(5,9),["team shoutouts"],
     ["Make it count today.","Results over opinions.","Keep stacking small wins."]),
    ("Execution Mode",(220,240),(6,12),["status check","backlog review"],
     ["The plan is simple: execute.","Decide, then execute.","Clarity creates confidence."]),
    ("Weekend Chill (still pro)",(220,260),(3,6),["light topics","community notes"],
     ["Fresh start, same fire.","Stay in motion.","Good energy, good outcomes."]),
    ("Insightful & Calm",(220,260),(4,8),["market notes","customer wins"],
     ["Focus on what compounds.","Daily effort writes the future.","Direction beats speed."]),
    ("Fast & To the Point",(220,240),(7,13),["quick scans"],
     ["Keep it moving.","Outperform yesterday.","Push the line forward."]),
    ("Creator/Brand Voice",(220,240),(5,10),["brand mentions","community threads"],
     ["Let’s turn ideas into outcomes.","Consistency is the advantage.","Show up, level up."]),
]

# ---- Worker (manual flow, no key simulation)
class SchedulerWorker(threading.Thread):
    def __init__(self, cfg: Dict, sections: List[Section], logq: queue.Queue, stop_event: threading.Event):
        super().__init__(daemon=True)
        self.cfg = cfg
        self.sections = sections
        self.logq = logq
        self.stop_event = stop_event

        self.session_seconds = int(rand_hours(self.cfg["session_hours_range"]) * 3600)
        self.session_start = datetime.now(CET)
        self.session_end = self.session_start + timedelta(seconds=self.session_seconds)

        self.night_sleep_start, self.night_sleep_end = self._build_night_sleep_window()

        self.action_counter = 0
        self.interactions_today = 0
        self.interactions_this_hour = 0
        self.current_hour = datetime.now(CET).hour
        self.recent_replies: List[str] = []
        self.next_micro_pause_at = self._schedule_next_micro_pause()

        self.daily_cap = random.randint(*self.cfg["daily_interaction_cap_range"])
        self.hourly_cap = random.randint(*self.cfg["hourly_interaction_cap_range"])

        self.activity_scale = self._activity_scale()

        # derived
        self.search_mode = str(self.cfg.get("search_mode", "popular")).lower()
        self.search_open_policy = str(self.cfg.get("search_open_policy", "once_per_step")).lower()
        # tracking to avoid opening many tabs
        self._opened_sections: Set[str] = set()
        self._opened_this_step: bool = False

    def _log(self, level, msg):
        ts = datetime.now(CET).strftime("%Y-%m-%d %H:%M:%S")
        self.logq.put(f"{ts} [{level}] {msg}")

    def _activity_scale(self):
        now = datetime.now(CET)
        return self.cfg["weekend_activity_scale"] if now.weekday() >= 5 else self.cfg["weekday_activity_scale"]

    def _build_night_sleep_window(self):
        now = datetime.now(CET)
        sh_min, sh_max = self.cfg["night_sleep_start_hour_range"]
        sm_min, sm_max = self.cfg["night_sleep_start_minute_jitter"]
        start = now.replace(hour=0, minute=0, second=0, microsecond=0) + timedelta(
            hours=random.randint(sh_min, sh_max),
            minutes=random.randint(sm_min, sm_max)
        )
        if now > start: start += timedelta(days=1)
        dur_h = rand_hours(self.cfg["night_sleep_hours_range"])
        return start, start + timedelta(hours=dur_h)

    def _in_night_sleep(self, now): return self.night_sleep_start <= now <= self.night_sleep_end

    def _sleep_until(self, dt):
        delta = max(0.0, (dt - datetime.now(CET)).total_seconds())
        self._log("INFO", f"Sleeping {delta:.0f}s until {dt}")
        while delta > 0 and not self.stop_event.is_set():
            time.sleep(min(30, delta)); delta -= 30

    def _schedule_next_micro_pause(self):
        n_min, n_max = self.cfg["micro_pause_every_n_actions_range"]
        return self.action_counter + max(1, random.randint(n_min, n_max))

    def _micro_pause_if_due(self):
        if self.action_counter >= self.next_micro_pause_at:
            dur = jitter(*self.cfg["micro_pause_seconds_range"])
            self._log("INFO", f"Micro pause {dur:.1f}s")
            t = dur
            while t > 0 and not self.stop_event.is_set():
                time.sleep(min(1.0, t)); t -= 1.0
            self.next_micro_pause_at = self._schedule_next_micro_pause()

    def _cooldown(self):
        base = jitter(*self.cfg["min_seconds_between_actions_range"])
        t = base
        while t > 0 and not self.stop_event.is_set():
            time.sleep(min(1.0, t)); t -= 1.0
        if random.random() < self.cfg["extra_jitter_probability"] and not self.stop_event.is_set():
            extra = jitter(*self.cfg["extra_jitter_seconds_range"])
            self._log("DEBUG", f"Extra idle jitter {extra:.1f}s")
            t = extra
            while t > 0 and not self.stop_event.is_set():
                time.sleep(min(1.0, t)); t -= 1.0

    def _bump_counters(self):
        now = datetime.now(CET)
        if now.hour != self.current_hour:
            self.current_hour = now.hour
            self.interactions_this_hour = 0
        self.interactions_today += 1
        self.interactions_this_hour += 1

    def _caps_remaining(self):
        if self.interactions_today >= self.daily_cap:
            self._log("INFO", f"Daily cap reached ({self.daily_cap}). Stopping.")
            return False
        if self.interactions_this_hour >= self.hourly_cap:
            self._log("INFO", f"Hourly cap reached ({self.hourly_cap}). Waiting next hour…")
            end = datetime.now(CET).replace(minute=59, second=59, microsecond=0)
            self._sleep_until(end)
            self.interactions_this_hour = 0
        return True

    def _allowed_for_text(self, text: str) -> bool:
        t = text.lower()
        if any(p in t for p in self.cfg["profanity_list"]): return False
        if self.cfg["blacklist_keywords"] and any(k.lower() in t for k in self.cfg["blacklist_keywords"]): return False
        if self.cfg["whitelist_keywords"]:
            if not any(k.lower() in t for k in self.cfg["whitelist_keywords"]): return False
        for prev in self.recent_replies:
            if similarity_ratio(prev, text) >= self.cfg["content_similarity_threshold"]:
                return False
        return True

    def _record_reply(self, text: str):
        self.recent_replies.append(text)
        if len(self.recent_replies) > self.cfg["uniqueness_memory_size"]:
            self.recent_replies.pop(0)

    # ---- Search open policy
    def _should_open_search_now(self, section_name: str) -> bool:
        policy = self.search_open_policy
        if policy == "every_time":
            return True
        if policy == "once_per_step":
            return not self._opened_this_step
        if policy == "once_per_section":
            return section_name not in self._opened_sections
        # default safe
        return not self._opened_this_step

    def _mark_opened(self, section_name: str):
        policy = self.search_open_policy
        if policy == "once_per_step":
            self._opened_this_step = True
        elif policy == "once_per_section":
            self._opened_sections.add(section_name)
        else:  # every_time
            pass

    def _reset_step_open_state(self):
        self._opened_this_step = False

    def _open_search(self, query: str, section_name: str):
        if not self._should_open_search_now(section_name):
            self._log("INFO", f"Search tab already open for policy '{self.search_open_policy}'. Reusing existing tab.")
            return
        url = build_search_url(query, self.search_mode)
        self._log("INFO", f"Open search: {url}")
        try:
            webbrowser.open(url, new=0, autoraise=True)  # new=0 → reuse window (still opens a tab)
        except Exception as e:
            self._log("ERROR", f"Browser open failed: {e}")
        time.sleep(jitter(1.0, 1.6))
        self._mark_opened(section_name)

    def _push_to_clipboard(self, text: str):
        if not pyperclip:
            self._log("WARN", "pyperclip not installed; cannot copy to clipboard. pip install pyperclip")
            return
        try:
            pyperclip.copy(text)
            self._log("INFO", "Reply copied to clipboard.")
        except Exception as e:
            self._log("ERROR", f"Clipboard copy failed: {e}")

    def run(self):
        self._log("INFO", f"Session start {self.session_start} | ends by {self.session_end}")
        self._log("INFO", f"Night sleep: {self.night_sleep_start} → {self.night_sleep_end}")
        self._log("INFO", f"Daily cap={self.daily_cap} | Hourly cap={self.hourly_cap} | Search mode={self.search_mode} | Open policy={self.search_open_policy}")
        try:
            while datetime.now(CET) < self.session_end and not self.stop_event.is_set():
                now = datetime.now(CET)
                if self._in_night_sleep(now):
                    self._log("INFO", "Night sleep window active.")
                    self._sleep_until(self.night_sleep_end)
                    continue

                if not self._caps_remaining():
                    break

                step_minutes = max(1, int(rand_minutes(self.cfg["session_step_minutes_range"]) * self.activity_scale))
                break_minutes = max(1, int(rand_minutes(self.cfg["session_break_minutes_range"]) * self.activity_scale))
                self._log("INFO", f"Work step: {step_minutes} min | Break: {break_minutes} min")
                self._reset_step_open_state()

                step_deadline = datetime.now(CET) + timedelta(minutes=step_minutes)
                targets_goal = max(1, int(rand_minutes(self.cfg["targets_per_step_range"]) * self.activity_scale))

                sections = self.sections[:]; random.shuffle(sections)
                processed = 0

                for section in sections:
                    if self.stop_event.is_set() or datetime.now(CET) >= step_deadline: break
                    max_responses = max(1, section.pick_max_responses())
                    self._log("INFO", f"Section → {section.name} (limit {max_responses})")

                    query = section.pick_query() or "general discovery"
                    self._open_search(query, section.name)

                    # Manual targets (conceptual pacing)
                    targets = [f"manual_target_{i}" for i in range(random.randint(3,6))]

                    for _t in targets:
                        if self.stop_event.is_set() or datetime.now(CET) >= step_deadline: break
                        if processed >= targets_goal: break
                        if not self._caps_remaining(): break

                        self._micro_pause_if_due()

                        # Choose a response; copy to clipboard; user performs like/reply
                        reply_text = section.pick_response() or "Starting strong and staying consistent."
                        if not self._allowed_for_text(reply_text):
                            continue

                        if self.cfg.get("transparency_tag_enabled", False):
                            reply_text = f"{reply_text} {self.cfg.get('transparency_tag_text','— managed account')}"

                        self._log("INFO", f"[MANUAL] Use this reply → {reply_text!r}")
                        self._push_to_clipboard(reply_text)

                        # Wait to let you act
                        self._cooldown()

                        self._record_reply(reply_text)
                        processed += 1; self.action_counter += 1; self._bump_counters()

                        max_responses -= 1
                        if max_responses <= 0:
                            self._log("INFO", f"Section {section.name} response limit reached.")
                            break

                if datetime.now(CET) < self.session_end and not self.stop_event.is_set():
                    until = min(self.session_end, datetime.now(CET) + timedelta(minutes=break_minutes))
                    self._log("INFO", f"Step break until {until}")
                    self._sleep_until(until)

            self._log("INFO", f"Session end {datetime.now(CET)} | total actions: {self.action_counter}")
        except KeyboardInterrupt:
            self._log("WARN", "Interrupted by user.")
        except Exception as e:
            self._log("ERROR", f"Fatal: {e}")

# ---- GUI
class App(tk.Tk):
    def __init__(self):
        super().__init__()
        self.title("X Scheduler — Manual/Compliant")
        self.geometry("1180x900")
        self.minsize(1040, 780)

        self.config_dir = os.path.join(os.path.abspath(os.path.dirname(__file__)), "configs")
        os.makedirs(self.config_dir, exist_ok=True)

        self.logq: queue.Queue[str] = queue.Queue()
        self.stop_event = threading.Event()
        self.worker: Optional[SchedulerWorker] = None

        self.current_profile: Optional[str] = None
        self.dirty: bool = False

        self._build_ui()
        self._init_default_profile()
        self.after(120, self._drain_logs)

    # UI scaffolding
    def _build_ui(self):
        self.nb = ttk.Notebook(self); self.nb.pack(fill="both", expand=True)

        self.tab_settings = ttk.Frame(self.nb)
        self.tab_session = ttk.Frame(self.nb)
        self.tab_behavior = ttk.Frame(self.nb)
        self.tab_guardrails = ttk.Frame(self.nb)
        self.tab_sections = ttk.Frame(self.nb)
        self.tab_review = ttk.Frame(self.nb)
        self.tab_log = ttk.Frame(self.nb)

        self.nb.add(self.tab_settings, text="Nastavení")
        self.nb.add(self.tab_session, text="Session & Sleep")
        self.nb.add(self.tab_behavior, text="Humanization & Behavior")
        self.nb.add(self.tab_guardrails, text="Guardrails")
        self.nb.add(self.tab_sections, text="Sections (Queries/Responses)")
        self.nb.add(self.tab_review, text="Review & Transparency")
        self.nb.add(self.tab_log, text="Logs")

        self._build_settings_tab(self.tab_settings)
        self._build_session_tab(self.tab_session)
        self._build_behavior_tab(self.tab_behavior)
        self._build_guardrails_tab(self.tab_guardrails)
        self._build_sections_tab(self.tab_sections)
        self._build_review_tab(self.tab_review)
        self._build_log_tab(self.tab_log)

        # bottom bar
        bar = ttk.Frame(self); bar.pack(fill="x", padx=8, pady=6)
        self.btn_start = ttk.Button(bar, text="Start", command=self.start_clicked)
        self.btn_stop = ttk.Button(bar, text="Stop", command=self.stop_clicked, state="disabled")
        self.lbl_status = ttk.Label(bar, text="Profil: —")
        self.btn_start.pack(side="left")
        self.btn_stop.pack(side="left", padx=8)
        self.lbl_status.pack(side="right")

    def _build_settings_tab(self, root):
        f = ttk.Frame(root); f.pack(fill="both", expand=True, padx=12, pady=12)

        ttk.Label(f, text="Vyber profil:").grid(row=0, column=0, sticky="w")
        self.var_profile = tk.StringVar()
        self.cmb_profile = ttk.Combobox(f, textvariable=self.var_profile, width=40,
                                        values=self._list_profiles(), state="readonly")
        self.cmb_profile.grid(row=0, column=1, sticky="w")
        ttk.Button(f, text="Načíst", command=self.load_profile).grid(row=0, column=2, padx=6)
        ttk.Button(f, text="Uložit", command=self.save_profile).grid(row=0, column=3, padx=6)
        ttk.Button(f, text="Uložit jako…", command=self.save_profile_as).grid(row=0, column=4, padx=6)

        self.lbl_dirty = ttk.Label(f, text="", foreground="#b36b00")
        self.lbl_dirty.grid(row=1, column=0, columnspan=5, sticky="w", pady=(10,0))

        # Search mode + open policy
        row3 = ttk.LabelFrame(f, text="Search")
        row3.grid(row=3, column=0, columnspan=5, sticky="ew", pady=(12,0))

        self.var_search_mode = tk.StringVar(value="Popular")
        ttk.Label(row3, text="Search filter:").grid(row=0, column=0, sticky="w", padx=8)
        cb = ttk.Combobox(row3, textvariable=self.var_search_mode, state="readonly",
                          values=["Popular","Latest"], width=12)
        cb.grid(row=0, column=1, sticky="w", padx=6)
        cb.bind("<<ComboboxSelected>>", lambda *_: self._mark_dirty())

        self.var_open_policy = tk.StringVar(value="Once per step")
        ttk.Label(row3, text="Open policy:").grid(row=0, column=2, sticky="e", padx=8)
        cb2 = ttk.Combobox(row3, textvariable=self.var_open_policy, state="readonly",
                           values=["Every time","Once per step","Once per section"], width=18)
        cb2.grid(row=0, column=3, sticky="w")
        cb2.bind("<<ComboboxSelected>>", lambda *_: self._mark_dirty())

        ttk.Label(row3, text="Popular → typed_query; Latest → &f=live. Open policy controls how often a tab is opened.").grid(row=1, column=0, columnspan=4, sticky="w", padx=8, pady=(6,2))

    def _build_session_tab(self, root):
        f = ttk.Frame(root); f.pack(fill="both", expand=True, padx=10, pady=10)
        self.var_session_hours_min = tk.DoubleVar(value=12.0)
        self.var_session_hours_max = tk.DoubleVar(value=14.0)
        self._pair(f, "Session hours (min/max)", self.var_session_hours_min, self.var_session_hours_max)

        self.var_step_min = tk.IntVar(value=12)
        self.var_step_max = tk.IntVar(value=16)
        self._pair(f, "Session step minutes (min/max)", self.var_step_min, self.var_step_max)

        self.var_break_min = tk.IntVar(value=2)
        self.var_break_max = tk.IntVar(value=4)
        self._pair(f, "Session break minutes (min/max)", self.var_break_min, self.var_break_max)

        self.var_sleep_start_h_min = tk.IntVar(value=22)
        self.var_sleep_start_h_max = tk.IntVar(value=24)
        self._pair(f, "Night sleep start hour CET (min/max)", self.var_sleep_start_h_min, self.var_sleep_start_h_max)

        self.var_sleep_start_jitter_min = tk.IntVar(value=0)
        self.var_sleep_start_jitter_max = tk.IntVar(value=30)
        self._pair(f, "Night sleep start minute jitter (min/max)", self.var_sleep_start_jitter_min, self.var_sleep_start_jitter_max)

        self.var_sleep_hours_min = tk.DoubleVar(value=7.0)
        self.var_sleep_hours_max = tk.DoubleVar(value=8.0)
        self._pair(f, "Night sleep hours (min/max)", self.var_sleep_hours_min, self.var_sleep_hours_max)

        self.var_weekday_scale = tk.DoubleVar(value=1.0)
        self.var_weekend_scale = tk.DoubleVar(value=0.9)
        self._single(f, "Weekday activity scale", self.var_weekday_scale)
        self._single(f, "Weekend activity scale", self.var_weekend_scale)
        self._bind_dirty(f)

    def _build_behavior_tab(self, root):
        f = ttk.Frame(root); f.pack(fill="both", expand=True, padx=10, pady=10)
        self.var_micro_every_min = tk.IntVar(value=8)
        self.var_micro_every_max = tk.IntVar(value=12)
        self._pair(f, "Micro-pause every N actions (min/max)", self.var_micro_every_min, self.var_micro_every_max)

        self.var_micro_s_min = tk.DoubleVar(value=2.0)
        self.var_micro_s_max = tk.DoubleVar(value=4.0)
        self._pair(f, "Micro-pause seconds (min/max)", self.var_micro_s_min, self.var_micro_s_max)

        self.var_min_gap_s_min = tk.DoubleVar(value=0.4)
        self.var_min_gap_s_max = tk.DoubleVar(value=0.9)
        self._pair(f, "Seconds between actions (min/max)", self.var_min_gap_s_min, self.var_min_gap_s_max)

        self.var_extra_jitter_prob = tk.DoubleVar(value=0.05)
        self.var_extra_jitter_s_min = tk.DoubleVar(value=1.0)
        self.var_extra_jitter_s_max = tk.DoubleVar(value=2.5)
        self._single(f, "Extra jitter probability (0-1)", self.var_extra_jitter_prob)
        self._pair(f, "Extra jitter seconds (min/max)", self.var_extra_jitter_s_min, self.var_extra_jitter_s_max)

        self._bind_dirty(f)

    def _build_guardrails_tab(self, root):
        f = ttk.Frame(root); f.pack(fill="both", expand=True, padx=10, pady=10)

        self.var_daily_cap_min = tk.IntVar(value=1150)
        self.var_daily_cap_max = tk.IntVar(value=1250)
        self._pair(f, "Daily interaction cap (min/max)", self.var_daily_cap_min, self.var_daily_cap_max)

        self.var_hourly_cap_min = tk.IntVar(value=90)
        self.var_hourly_cap_max = tk.IntVar(value=110)
        self._pair(f, "Hourly interaction cap (min/max)", self.var_hourly_cap_min, self.var_hourly_cap_max)

        self.var_whitelist = tk.StringVar(value="")
        self.var_blacklist = tk.StringVar(value="")
        self._single(f, "Whitelist keywords (comma-separated)", self.var_whitelist, width=70)
        self._single(f, "Blacklist keywords (comma-separated)", self.var_blacklist, width=70)

        self.var_profanity = tk.StringVar(value="")
        self._single(f, "Profanity list (comma-separated, lower-case)", self.var_profanity, width=70)

        self.var_similarity = tk.DoubleVar(value=0.90)
        self.var_unique_mem = tk.IntVar(value=200)
        self._single(f, "Similarity threshold (0..1)", self.var_similarity)
        self._single(f, "Uniqueness memory size", self.var_unique_mem)
        self._bind_dirty(f)

    def _build_sections_tab(self, root):
        self.sections_vars = []
        nb = ttk.Notebook(root); nb.pack(fill="both", expand=True, padx=6, pady=6)

        for (name, typ_rng, max_resp, queries, responses) in DEFAULT_SECTIONS_SEED:
            tab = ttk.Frame(nb)
            nb.add(tab, text=name[:16] + ("…" if len(name) > 16 else ""))

            v_typ_min = tk.IntVar(value=typ_rng[0]); v_typ_max = tk.IntVar(value=typ_rng[1])
            v_resp_min = tk.IntVar(value=max_resp[0]); v_resp_max = tk.IntVar(value=max_resp[1])

            col = ttk.Frame(tab); col.pack(fill="both", expand=True, padx=10, pady=10)
            self._pair(col, f"{name} typing ms/char (min/max)", v_typ_min, v_typ_max)
            self._pair(col, f"{name} max responses before switch (min/max)", v_resp_min, v_resp_max)

            ttk.Label(col, text=f"{name} — Search queries (one per line):").pack(anchor="w", pady=(8,2))
            txt_q = scrolledtext.ScrolledText(col, height=6)
            txt_q.insert("1.0", "\n".join(queries))
            txt_q.pack(fill="both", expand=False)

            ttk.Label(col, text=f"{name} — Responses (one per line):").pack(anchor="w", pady=(8,2))
            txt_r = scrolledtext.ScrolledText(col, height=8)
            txt_r.insert("1.0", "\n".join(responses))
            txt_r.pack(fill="both", expand=True)

            txt_q.bind("<<Modified>>", self._on_text_modified)
            txt_r.bind("<<Modified>>", self._on_text_modified)

            self.sections_vars.append({
                "name": name, "typ_min": v_typ_min, "typ_max": v_typ_max,
                "resp_min": v_resp_min, "resp_max": v_resp_max,
                "txt_queries": txt_q, "txt_responses": txt_r
            })
        self._bind_dirty(nb)

    def _build_review_tab(self, root):
        f = ttk.Frame(root); f.pack(fill="both", expand=True, padx=10, pady=10)
        self.var_transparency = tk.BooleanVar(value=False)
        self.var_transparency_text = tk.StringVar(value="— managed account")
        ttk.Checkbutton(f, text="Enable transparency tag", variable=self.var_transparency, command=self._mark_dirty).grid(row=0, column=0, sticky="w", pady=(2,2))
        ttk.Entry(f, textvariable=self.var_transparency_text, width=48).grid(row=0, column=1, sticky="w", pady=(2,2))
        ttk.Label(f, text="(Tag is appended to replies you copy; actions are manual.)").grid(row=1, column=0, columnspan=2, sticky="w")

    def _build_log_tab(self, root):
        self.log_text = scrolledtext.ScrolledText(root, state="disabled", wrap="word")
        self.log_text.pack(fill="both", expand=True, padx=8, pady=8)

    # UI helpers
    def _single(self, parent, label, var, width=20):
        row = ttk.Frame(parent); row.pack(fill="x", pady=2)
        ttk.Label(row, text=label, width=32).pack(side="left")
        e = ttk.Entry(row, textvariable=var, width=width)
        e.pack(side="left"); e.bind("<KeyRelease>", lambda *_: self._mark_dirty())

    def _pair(self, parent, label, var_min, var_max):
        row = ttk.Frame(parent); row.pack(fill="x", pady=2)
        ttk.Label(row, text=label, width=32).pack(side="left")
        e1 = ttk.Entry(row, textvariable=var_min, width=10); e1.pack(side="left")
        ttk.Label(row, text=" to ").pack(side="left")
        e2 = ttk.Entry(row, textvariable=var_max, width=10); e2.pack(side="left")
        e1.bind("<KeyRelease>", lambda *_: self._mark_dirty())
        e2.bind("<KeyRelease>", lambda *_: self._mark_dirty())

    def _bind_dirty(self, container):
        for child in container.winfo_children():
            if isinstance(child, ttk.Entry) or isinstance(child, ttk.Combobox):
                child.bind("<KeyRelease>", lambda *_: self._mark_dirty())
                child.bind("<<ComboboxSelected>>", lambda *_: self._mark_dirty())

    def _on_text_modified(self, event):
        widget = event.widget
        if widget.edit_modified():
            self._mark_dirty()
            widget.edit_modified(False)

    def _mark_dirty(self, *args):
        self.dirty = True
        if hasattr(self, "lbl_dirty"):
            self.lbl_dirty.configure(text="(neuloženo)")
        if self.current_profile:
            self.lbl_status.configure(text=f"Profil: {self.current_profile} (neuloženo)")

    # Start/Stop
    def start_clicked(self):
        if self.worker and self.worker.is_alive():
            messagebox.showinfo("Running", "Scheduler is already running."); return
        try:
            cfg = self._collect_config()
            sections = self._collect_sections()
        except Exception as e:
            messagebox.showerror("Invalid input", str(e)); return

        self._append_log("INFO", "Starting (manual mode)…")
        self.stop_event.clear()
        self.worker = SchedulerWorker(cfg, sections, self.logq, self.stop_event)
        self.worker.start()
        self.btn_start.configure(state="disabled")
        self.btn_stop.configure(state="normal")

    def stop_clicked(self):
        if self.worker and self.worker.is_alive():
            self._append_log("INFO", "Stopping (wait for current step)…")
            self.stop_event.set()
        self.btn_stop.configure(state="disabled")
        self.btn_start.configure(state="normal")

    # Collectors / Sections / Profiles
    def _csv_to_list(self, s: str) -> List[str]:
        return [t.strip() for t in s.split(",") if t.strip()]

    def _list_to_csv(self, xs: List[str]) -> str:
        return ", ".join(xs or [])

    def _collect_config(self) -> Dict:
        # map UI strings to internal policy codes
        policy_map = {
            "Every time": "every_time",
            "Once per step": "once_per_step",
            "Once per section": "once_per_section",
        }
        cfg = {
            "session_hours_range": (float(self.var_session_hours_min.get()), float(self.var_session_hours_max.get())),
            "session_step_minutes_range": (int(self.var_step_min.get()), int(self.var_step_max.get())),
            "session_break_minutes_range": (int(self.var_break_min.get()), int(self.var_break_max.get())),
            "night_sleep_start_hour_range": (int(self.var_sleep_start_h_min.get()), int(self.var_sleep_start_h_max.get())),
            "night_sleep_start_minute_jitter": (int(self.var_sleep_start_jitter_min.get()), int(self.var_sleep_start_jitter_max.get())),
            "night_sleep_hours_range": (float(self.var_sleep_hours_min.get()), float(self.var_sleep_hours_max.get())),
            "micro_pause_every_n_actions_range": (int(self.var_micro_every_min.get()), int(self.var_micro_every_max.get())),
            "micro_pause_seconds_range": (float(self.var_micro_s_min.get()), float(self.var_micro_s_max.get())),
            "weekday_activity_scale": float(self.var_weekday_scale.get()),
            "weekend_activity_scale": float(self.var_weekend_scale.get()),
            "daily_interaction_cap_range": (int(self.var_daily_cap_min.get()), int(self.var_daily_cap_max.get())),
            "hourly_interaction_cap_range": (int(self.var_hourly_cap_min.get()), int(self.var_hourly_cap_max.get())),
            "min_seconds_between_actions_range": (float(self.var_min_gap_s_min.get()), float(self.var_min_gap_s_max.get())),
            "extra_jitter_probability": float(self.var_extra_jitter_prob.get()),
            "extra_jitter_seconds_range": (float(self.var_extra_jitter_s_min.get()), float(self.var_extra_jitter_s_max.get())),
            # content
            "whitelist_keywords": self._csv_to_list(self.var_whitelist.get()),
            "blacklist_keywords": self._csv_to_list(self.var_blacklist.get()),
            "profanity_list": self._csv_to_list(self.var_profanity.get()),
            "content_similarity_threshold": float(self.var_similarity.get()),
            "uniqueness_memory_size": int(self.var_unique_mem.get()),
            # reply tag
            "transparency_tag_enabled": bool(getattr(self, "var_transparency", tk.BooleanVar(value=False)).get()),
            "transparency_tag_text": getattr(self, "var_transparency_text", tk.StringVar(value="— managed account")).get(),
            # search
            "search_mode": self.var_search_mode.get().strip().lower(),
            "search_open_policy": policy_map.get(self.var_open_policy.get().strip(), "once_per_step"),
            # pacing only
            "targets_per_step_range": (8, 14),
            # emergency (disabled here)
            "emergency_early_end_probability": 0.0,
        }
        return cfg

    def _collect_sections(self) -> List[Section]:
        out: List[Section] = []
        for sv in self.sections_vars:
            name = sv["name"]
            tmin = int(sv["typ_min"].get()); tmax = int(sv["typ_max"].get())
            rmin = int(sv["resp_min"].get()); rmax = int(sv["resp_max"].get())
            q_lines = [ln.strip() for ln in sv["txt_queries"].get("1.0","end").splitlines() if ln.strip()]
            r_lines = [ln.strip() for ln in sv["txt_responses"].get("1.0","end").splitlines() if ln.strip()]
            out.append(Section(name=name,
                               typing_ms_per_char=(tmin,tmax),
                               max_responses_before_switch=(rmin,rmax),
                               search_queries=q_lines,
                               responses=r_lines))
        return out

    def _config_to_dict(self) -> Dict:
        return {"config": self._collect_config(),
                "sections": [self._section_to_dict(sv) for sv in self.sections_vars]}

    def _section_to_dict(self, sv: Dict) -> Dict:
        return {
            "name": sv["name"],
            "typing_ms_per_char": (int(sv["typ_min"].get()), int(sv["typ_max"].get())),
            "max_responses_before_switch": (int(sv["resp_min"].get()), int(sv["resp_max"].get())),
            "search_queries": [ln.strip() for ln in sv["txt_queries"].get("1.0","end").splitlines() if ln.strip()],
            "responses": [ln.strip() for ln in sv["txt_responses"].get("1.0","end").splitlines() if ln.strip()],
        }

    def _apply_profile_dict(self, data: Dict):
        cfg = data.get("config", {})
        def set_pair(var_min, var_max, value, fallback):
            v = value if isinstance(value, (list, tuple)) and len(value) == 2 else fallback
            var_min.set(v[0]); var_max.set(v[1])

        set_pair(self.var_session_hours_min, self.var_session_hours_max, cfg.get("session_hours_range"), (12.0,14.0))
        set_pair(self.var_step_min, self.var_step_max, cfg.get("session_step_minutes_range"), (12,16))
        set_pair(self.var_break_min, self.var_break_max, cfg.get("session_break_minutes_range"), (2,4))
        set_pair(self.var_sleep_start_h_min, self.var_sleep_start_h_max, cfg.get("night_sleep_start_hour_range"), (22,24))
        set_pair(self.var_sleep_start_jitter_min, self.var_sleep_start_jitter_max, cfg.get("night_sleep_start_minute_jitter"), (0,30))
        set_pair(self.var_sleep_hours_min, self.var_sleep_hours_max, cfg.get("night_sleep_hours_range"), (7.0,8.0))

        self.var_weekday_scale.set(cfg.get("weekday_activity_scale", 1.0))
        self.var_weekend_scale.set(cfg.get("weekend_activity_scale", 0.9))

        set_pair(self.var_micro_every_min, self.var_micro_every_max, cfg.get("micro_pause_every_n_actions_range"), (8,12))
        set_pair(self.var_micro_s_min, self.var_micro_s_max, cfg.get("micro_pause_seconds_range"), (2.0,4.0))

        set_pair(self.var_min_gap_s_min, self.var_min_gap_s_max, cfg.get("min_seconds_between_actions_range"), (0.4,0.9))
        self.var_extra_jitter_prob.set(cfg.get("extra_jitter_probability", 0.05))
        set_pair(self.var_extra_jitter_s_min, self.var_extra_jitter_s_max, cfg.get("extra_jitter_seconds_range"), (1.0,2.5))

        set_pair(self.var_daily_cap_min, self.var_daily_cap_max, cfg.get("daily_interaction_cap_range"), (1150,1250))
        set_pair(self.var_hourly_cap_min, self.var_hourly_cap_max, cfg.get("hourly_interaction_cap_range"), (90,110))

        self.var_whitelist.set(self._list_to_csv(cfg.get("whitelist_keywords", [])))
        self.var_blacklist.set(self._list_to_csv(cfg.get("blacklist_keywords", [])))
        self.var_profanity.set(self._list_to_csv(cfg.get("profanity_list", [])))

        self.var_similarity.set(cfg.get("content_similarity_threshold", 0.90))
        self.var_unique_mem.set(cfg.get("uniqueness_memory_size", 200))

        mode = str(cfg.get("search_mode", "popular")).capitalize()
        self.var_search_mode.set(mode if mode in ("Popular","Latest") else "Popular")

        policy = str(cfg.get("search_open_policy", "once_per_step"))
        ui_policy = {"every_time":"Every time","once_per_step":"Once per step","once_per_section":"Once per section"}.get(policy, "Once per step")
        self.var_open_policy.set(ui_policy)

        # sections
        sections_data = data.get("sections", [])
        name_to_vars = {sv["name"]: sv for sv in self.sections_vars}
        for s in sections_data:
            nm = s.get("name")
            if nm and nm in name_to_vars:
                sv = name_to_vars[nm]
                tpair = s.get("typing_ms_per_char", (220, 240))
                rpair = s.get("max_responses_before_switch", (4, 8))
                sv["typ_min"].set(int(tpair[0])); sv["typ_max"].set(int(tpair[1]))
                sv["resp_min"].set(int(rpair[0])); sv["resp_max"].set(int(rpair[1]))
                sv["txt_queries"].delete("1.0","end"); sv["txt_queries"].insert("1.0", "\n".join(s.get("search_queries", [])))
                sv["txt_responses"].delete("1.0","end"); sv["txt_responses"].insert("1.0", "\n".join(s.get("responses", [])))

        self.dirty = False
        self.lbl_dirty.configure(text="")
        if self.current_profile:
            self.lbl_status.configure(text=f"Profil: {self.current_profile}")

    # Profiles
    def _profiles_glob(self) -> List[str]:
        files = []
        if os.path.isdir(self.config_dir):
            for fn in os.listdir(self.config_dir):
                if fn.lower().endswith(".json"):
                    files.append(os.path.splitext(fn)[0])
        files = sorted(set(files))
        if "default" not in files:
            files = ["default"] + files
        return files

    def _list_profiles(self) -> List[str]:
        return self._profiles_glob()

    def _profile_path(self, name: str) -> str:
        return os.path.join(self.config_dir, f"{name}.json")

    def _init_default_profile(self):
        path = self._profile_path("default")
        if not os.path.exists(path):
            data = self._config_to_dict()
            with open(path, "w", encoding="utf-8") as f:
                json.dump(data, f, ensure_ascii=False, indent=2)
        self.cmb_profile.configure(values=self._list_profiles())
        self.var_profile.set("default")
        self.current_profile = "default"
        self.load_profile()

    def load_profile(self):
        name = self.var_profile.get().strip() or "default"
        path = self._profile_path(name)
        try:
            with open(path, "r", encoding="utf-8") as f:
                data = json.load(f)
            self.current_profile = name
            self._apply_profile_dict(data)
            self.cmb_profile.configure(values=self._list_profiles())
            self.lbl_status.configure(text=f"Profil: {self.current_profile}")
        except FileNotFoundError:
            messagebox.showwarning("Nenalezeno", f"Soubor profilu {path} neexistuje. Vytvářím nový.")
            self.current_profile = name
            self.save_profile()
        except Exception as e:
            messagebox.showerror("Chyba při načítání", str(e))

    def save_profile(self):
        if not self.current_profile:
            self.current_profile = self.var_profile.get().strip() or "default"
        path = self._profile_path(self.current_profile)
        try:
            data = self._config_to_dict()
            with open(path, "w", encoding="utf-8") as f:
                json.dump(data, f, ensure_ascii=False, indent=2)
            self.dirty = False
            if hasattr(self, "lbl_dirty"):
                self.lbl_dirty.configure(text="")
            self.lbl_status.configure(text=f"Profil: {self.current_profile}")
            self.cmb_profile.configure(values=self._list_profiles())
            messagebox.showinfo("Uloženo", f"Profil uložen: {self.current_profile}")
        except Exception as e:
            messagebox.showerror("Chyba při ukládání", str(e))

    def save_profile_as(self):
        name = simpledialog.askstring("Uložit jako…", "Zadej název nového profilu (bez přípony):", parent=self)
        if not name: return
        name = "".join(ch for ch in name if ch.isalnum() or ch in "-_ ").strip()
        if not name:
            messagebox.showerror("Neplatný název", "Zadej smysluplný název (písmena/čísla/-/_).")
            return
        self.current_profile = name
        self.var_profile.set(name)
        self.save_profile()

    # Logs
    def _append_log(self, level: str, msg: str):
        self.log_text.configure(state="normal")
        self.log_text.insert("end", f"{datetime.now(CET).strftime('%Y-%m-%d %H:%M:%S')} [{level}] {msg}\n")
        self.log_text.see("end")
        self.log_text.configure(state="disabled")
=======
This wrapper can launch either the :class:`ReplyPRO` GUI or the manual
"X Scheduler" interface.  By default ``python x.py`` starts the ReplyPRO
PyQt5 application.  Passing ``--scheduler`` will instead launch the
Tkinter‑based scheduler.
"""

import argparse
import sys
>>>>>>> 0ed916cd

    def _drain_logs(self):
        try:
            while True:
                line = self.logq.get_nowait()
                self.log_text.configure(state="normal")
                self.log_text.insert("end", line + "\n")
                self.log_text.see("end")
                self.log_text.configure(state="disabled")
        except queue.Empty:
            pass
        self.after(120, self._drain_logs)

<<<<<<< HEAD
# ---- Entrypoint
if __name__ == "__main__":
    app = App()
    app.mainloop()
=======
def run_replypro() -> None:
    """Launch the original ReplyPRO PyQt5 GUI."""

    from PyQt5.QtWidgets import QApplication
    from replypro_gui import ReplyPRO

    app = QApplication(sys.argv)
    window = ReplyPRO()
    window.show()
    sys.exit(app.exec())


def run_scheduler() -> None:
    """Launch the X Scheduler Tkinter GUI."""

    from x_scheduler_gui_safe import App

    app = App()
    app.mainloop()


if __name__ == "__main__":
    parser = argparse.ArgumentParser(description="Reply Bot launcher")
    parser.add_argument(
        "--scheduler",
        action="store_true",
        help="Launch the X Scheduler interface instead of ReplyPRO",
    )
    args = parser.parse_args()

    if args.scheduler:
        run_scheduler()
    else:
        run_replypro()
>>>>>>> 0ed916cd
<|MERGE_RESOLUTION|>--- conflicted
+++ resolved
@@ -1,7 +1,7 @@
 #!/usr/bin/env python3
 # -*- coding: utf-8 -*-
 
-<<<<<<< HEAD
+
 r"""
 X Scheduler (Manual/Compliant Edition)
 --------------------------------------
@@ -858,16 +858,7 @@
         self.log_text.insert("end", f"{datetime.now(CET).strftime('%Y-%m-%d %H:%M:%S')} [{level}] {msg}\n")
         self.log_text.see("end")
         self.log_text.configure(state="disabled")
-=======
-This wrapper can launch either the :class:`ReplyPRO` GUI or the manual
-"X Scheduler" interface.  By default ``python x.py`` starts the ReplyPRO
-PyQt5 application.  Passing ``--scheduler`` will instead launch the
-Tkinter‑based scheduler.
-"""
-
-import argparse
-import sys
->>>>>>> 0ed916cd
+main
 
     def _drain_logs(self):
         try:
@@ -881,44 +872,9 @@
             pass
         self.after(120, self._drain_logs)
 
-<<<<<<< HEAD
+
 # ---- Entrypoint
 if __name__ == "__main__":
     app = App()
     app.mainloop()
-=======
-def run_replypro() -> None:
-    """Launch the original ReplyPRO PyQt5 GUI."""
-
-    from PyQt5.QtWidgets import QApplication
-    from replypro_gui import ReplyPRO
-
-    app = QApplication(sys.argv)
-    window = ReplyPRO()
-    window.show()
-    sys.exit(app.exec())
-
-
-def run_scheduler() -> None:
-    """Launch the X Scheduler Tkinter GUI."""
-
-    from x_scheduler_gui_safe import App
-
-    app = App()
-    app.mainloop()
-
-
-if __name__ == "__main__":
-    parser = argparse.ArgumentParser(description="Reply Bot launcher")
-    parser.add_argument(
-        "--scheduler",
-        action="store_true",
-        help="Launch the X Scheduler interface instead of ReplyPRO",
-    )
-    args = parser.parse_args()
-
-    if args.scheduler:
-        run_scheduler()
-    else:
-        run_replypro()
->>>>>>> 0ed916cd
+main