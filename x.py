--- conflicted
+++ resolved
@@ -1,10 +1,7 @@
 #!/usr/bin/env python3
 # -*- coding: utf-8 -*-
 
-<<<<<<< HEAD
-=======
-
->>>>>>> efe821df
+main
 r"""
 X Scheduler (Manual/Compliant Edition)
 --------------------------------------
@@ -861,9 +858,7 @@
         self.log_text.insert("end", f"{datetime.now(CET).strftime('%Y-%m-%d %H:%M:%S')} [{level}] {msg}\n")
         self.log_text.see("end")
         self.log_text.configure(state="disabled")
-<<<<<<< HEAD
-=======
-main
+
 
     def _drain_logs(self):
         try:
@@ -875,27 +870,10 @@
                 self.log_text.configure(state="disabled")
         except queue.Empty:
             pass
-        self.after(120, self._drain_logs)
->>>>>>> efe821df
-
-    def _drain_logs(self):
-        while True:
-            try:
-                line = self.logq.get_nowait()
-            except queue.Empty:
-                break
-            self.log_text.configure(state="normal")
-            self.log_text.insert("end", line + "\n")
-            self.log_text.see("end")
-            self.log_text.configure(state="disabled")
-        self.after(120, self._drain_logs)
+
 
 # ---- Entrypoint
 if __name__ == "__main__":
     app = App()
-<<<<<<< HEAD
     app.mainloop()
-=======
-    app.mainloop()
-main
->>>>>>> efe821df
+main