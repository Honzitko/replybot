#!/usr/bin/env python3
# -*- coding: utf-8 -*-

r"""
X Scheduler (Manual/Compliant Edition)
--------------------------------------
What it does (compliant, no simulated input):
• Profiles (JSON in ./configs) — load/save "Default" + custom
• Sections with queries (search terms) & responses (reply lines)
• Global Search Mode: Popular / Latest (opens proper X search URL)
• NEW: Search Open Policy — Every time / Once per step / Once per section
• Session pacing: session hours, step minutes, break minutes, micro-pauses
• Daily/hourly caps, content similarity filter, profanity/blacklist/whitelist
• Picks a response, copies it to clipboard, opens (or reuses) the search page
• YOU perform the like/reply in the browser — no automation of actions

Requirements:
• Python 3.10+ recommended
• pip install pyperclip

Run:
    python x.py
"""

from __future__ import annotations

import copy
import os
import json
import time
import queue
import random
import threading
import logging
import sys
from dataclasses import dataclass, field
from datetime import datetime, timedelta, timezone, tzinfo
from typing import List, Tuple, Optional, Dict, Set, Callable, Any

import tkinter as tk
from tkinter import ttk, messagebox, scrolledtext, filedialog, simpledialog
from urllib.parse import quote as url_quote
try:
    from pynput import keyboard as pynkeyboard
except Exception:  # pragma: no cover - optional dependency
    pynkeyboard = None
from keyboard_controller import KeyboardController, is_app_generated
from news_library import NewsLibrary
from post_library import PostLibrary, create_post_record, store_generated_draft
from post_scheduler import generate_post_from_rss
from rss_ingestor import DEFAULT_INTERVAL_SECONDS, RSSIngestor

try:
    import requests
except Exception:  # pragma: no cover - optional dependency
    requests = None

try:
    import pyperclip
except Exception:
    pyperclip = None

# ---- CET tz safe fallback
try:
    from zoneinfo import ZoneInfo
    CET = ZoneInfo("Europe/Prague")
except Exception:
    from datetime import timedelta as _td
    class FixedOffset(tzinfo):
        def __init__(self, minutes): self._o = _td(minutes=minutes)
        def utcoffset(self, dt): return self._o
        def dst(self, dt): return _td(0)
        def tzname(self, dt): return "CET_Fallback"
    CET = FixedOffset(60)

# ---- Helpers
def jitter(a: float, b: float) -> float: return random.uniform(a, b)
def rand_minutes(r: Tuple[int, int]) -> int: return random.randint(r[0], r[1])
def rand_hours(r: Tuple[float, float]) -> float: return random.uniform(r[0], r[1])
def token_set(text: str) -> Set[str]: return set(text.lower().split())
def similarity_ratio(a: str, b: str) -> float:
    ta, tb = token_set(a), token_set(b)
    if not ta or not tb: return 0.0
    inter = len(ta & tb); union = len(ta | tb)
    return inter / max(1, union)

BASE_WAIT = 3
MAX_WAIT = 15

# Natural pauses inserted between high-level actions to mimic human pacing.
STEP_PAUSE_MIN = 0.5
STEP_PAUSE_MAX = 1.8
# The discovery feed sometimes requires two rapid ``j`` presses to load more
# posts.  Keep the first couple of presses almost instantaneous before falling
# back to the regular pacing used for the remaining presses in the batch.
FAST_J_INITIAL_DELAY_RANGE = (0.0, 0.05)

# ``Popular`` search results can surface stickied tweets, ads, or other
# elements that require a deeper initial scroll before reaching fresh posts.
# When the session opens a Popular search we overshoot the first batch of posts
<<<<<<< HEAD
# by sending a fixed burst of nine ``j`` presses.
POPULAR_INITIAL_J_COUNT = 9
=======
# by sending a larger burst of ``j`` presses.
POPULAR_INITIAL_J_RANGE = (6, 9)
>>>>>>> 502dc0a3

POPULAR_SEARCH_MODES: Set[str] = {"popular", "top"}
LATEST_SEARCH_MODES: Set[str] = {"latest", "nejnovější", "nejnovejsi", "live"}


def normalize_search_mode(mode: str) -> str:
    return str(mode or "").strip().lower()


def ensure_connection(url: str, timeout: float) -> float:
    """Check connectivity to ``url`` and return the request time.

    The original implementation required the optional ``requests`` dependency
    and raised ``RuntimeError`` when it was missing.  In environments where
    ``requests`` is unavailable the browser was never opened which confused
    users.  Instead of failing outright we now log a warning and skip the
    connectivity check, returning ``0.0`` to indicate that no timing
    information is available.
    """

    if requests is None:  # pragma: no cover - exercised when optional dep missing
        logging.warning(
            "requests library is not available; skipping connection check"
        )
        return 0.0

    start = time.time()
    try:
        resp = requests.get(url, timeout=timeout, stream=True)
        resp.raise_for_status()
        return time.time() - start
    except Exception as e:  # pragma: no cover - network errors are environment-specific
        logging.error(f"Connection check failed for {url}: {e}")
        raise

def build_search_url(query: str, mode: str) -> str:
    """
    Popular: https://x.com/search?q=<q>&src=typed_query&f=top
    Latest:  https://x.com/search?q=<q>&src=typed_query&f=live
    """

    q = url_quote(query or "")
    mode_normalized = normalize_search_mode(mode)
    url = f"https://x.com/search?q={q}&src=typed_query"

    if mode_normalized in LATEST_SEARCH_MODES:
        url += "&f=live"
    elif mode_normalized in POPULAR_SEARCH_MODES:
        url += "&f=top"

    return url

# ---- Section model
@dataclass
class Section:
    name: str
    typing_ms_per_char: Tuple[int, int] = (220, 240)
    max_responses_before_switch: Tuple[int, int] = (4, 8)
    search_queries: List[str] = field(default_factory=list)
    responses: List[str] = field(default_factory=list)
    enabled: bool = True
    def pick_typing_speed(self) -> int: return random.randint(*self.typing_ms_per_char)
    def pick_max_responses(self) -> int: return random.randint(*self.max_responses_before_switch)
    def pick_query(self) -> Optional[str]: return random.choice(self.search_queries) if self.search_queries else None
    def pick_response(self) -> Optional[str]: return random.choice(self.responses) if self.responses else None

# ---- Defaults (edit in UI later)
DEFAULT_SECTIONS_SEED = [
    {
        "name": "Sharp & Direct",
        "enabled": True,
        "typing_ms_per_char": (220, 240),
        "max_responses_before_switch": (6, 12),
        "search_queries": [
            "morning performance",
            "industry trends",
            "team updates",
        ],
        "responses": [
            "Strong start to the day. Let’s build.",
            "Morning momentum sets the tone.",
            "Focused and ready to execute.",
        ],
    },
    {
        "name": "Professional & Brief",
        "enabled": True,
        "typing_ms_per_char": (220, 240),
        "max_responses_before_switch": (5, 9),
        "search_queries": [
            "client progress",
            "feature rollouts",
        ],
        "responses": [
            "Starting strong and staying consistent.",
            "Vision only matters with execution.",
            "Early action sets the pace.",
        ],
    },
    {
        "name": "Builder Mindset",
        "enabled": True,
        "typing_ms_per_char": (220, 240),
        "max_responses_before_switch": (5, 10),
        "search_queries": [
            "roadmap items",
            "dev insights",
        ],
        "responses": [
            "Every task is a brick in the wall.",
            "Opportunities don’t knock, they’re built.",
            "Build momentum early.",
        ],
    },
    {
        "name": "Networking & Collab",
        "enabled": True,
        "typing_ms_per_char": (220, 240),
        "max_responses_before_switch": (4, 8),
        "search_queries": [
            "partner announcements",
            "collab opportunities",
        ],
        "responses": [
            "Open to smart partnerships—let’s align.",
            "If you’re building, let’s connect.",
            "Partnerships create possibilities.",
        ],
    },
    {
        "name": "Motivation Lite",
        "enabled": True,
        "typing_ms_per_char": (220, 240),
        "max_responses_before_switch": (5, 9),
        "search_queries": [
            "team shoutouts",
        ],
        "responses": [
            "Make it count today.",
            "Results over opinions.",
            "Keep stacking small wins.",
        ],
    },
    {
        "name": "Execution Mode",
        "enabled": True,
        "typing_ms_per_char": (220, 240),
        "max_responses_before_switch": (6, 12),
        "search_queries": [
            "status check",
            "backlog review",
        ],
        "responses": [
            "The plan is simple: execute.",
            "Decide, then execute.",
            "Clarity creates confidence.",
        ],
    },
    {
        "name": "Weekend Chill (still pro)",
        "enabled": True,
        "typing_ms_per_char": (220, 260),
        "max_responses_before_switch": (3, 6),
        "search_queries": [
            "light topics",
            "community notes",
        ],
        "responses": [
            "Fresh start, same fire.",
            "Stay in motion.",
            "Good energy, good outcomes.",
        ],
    },
    {
        "name": "Insightful & Calm",
        "enabled": True,
        "typing_ms_per_char": (220, 260),
        "max_responses_before_switch": (4, 8),
        "search_queries": [
            "market notes",
            "customer wins",
        ],
        "responses": [
            "Focus on what compounds.",
            "Daily effort writes the future.",
            "Direction beats speed.",
        ],
    },
    {
        "name": "Fast & To the Point",
        "enabled": True,
        "typing_ms_per_char": (220, 240),
        "max_responses_before_switch": (7, 13),
        "search_queries": [
            "quick scans",
        ],
        "responses": [
            "Keep it moving.",
            "Outperform yesterday.",
            "Push the line forward.",
        ],
    },
    {
        "name": "Creator/Brand Voice",
        "enabled": True,
        "typing_ms_per_char": (220, 240),
        "max_responses_before_switch": (5, 10),
        "search_queries": [
            "brand mentions",
            "community threads",
        ],
        "responses": [
            "Let’s turn ideas into outcomes.",
            "Consistency is the advantage.",
            "Show up, level up.",
        ],
    },
]

# ---- Post scheduling


class PostDraftQueue:
    """Very small in-memory FIFO queue for composed posts.

    The queue stores full metadata dictionaries so operators can inspect the
    provenance of each draft before acting on it.  Items are defensive copies of
    the dictionaries returned by :mod:`post_library` helpers.
    """

    def __init__(self) -> None:
        self.posts: List[Dict[str, Any]] = []

    def push(self, draft: Dict[str, Any] | str) -> Optional[Dict[str, Any]]:
        """Store ``draft`` for later processing.

        ``draft`` may be a plain string (legacy behaviour) or a mapping with
        additional metadata.  Empty drafts are ignored and ``None`` is
        returned.
        """

        if isinstance(draft, dict):
            known_keys = {"id", "text", "source", "created_at", "rss_link", "status", "metadata"}
            extra = {k: draft[k] for k in draft.keys() - known_keys}
            metadata = draft.get("metadata")
            if extra:
                if not isinstance(metadata, dict):
                    metadata = {}
                else:
                    metadata = copy.deepcopy(metadata)
                metadata.setdefault("legacy", {}).update(extra)
            record = create_post_record(
                draft.get("text", ""),
                source=draft.get("source"),
                created_at=draft.get("created_at"),
                rss_link=draft.get("rss_link"),
                status=draft.get("status"),
                metadata=metadata,
                record_id=draft.get("id"),
            )
        else:
            record = create_post_record(str(draft or ""))

        if not record["text"]:
            return None

        snapshot = copy.deepcopy(record)
        self.posts.append(snapshot)
        return snapshot


class PostEditor(tk.Toplevel):
    """Simple dialog allowing the user to compose, review, and queue drafts."""

    def __init__(
        self,
        master: tk.Misc,
        queue: PostDraftQueue,
        *,
        initial_text: str = "",
        on_save: Optional[Callable[[str], None]] = None,
        title: str = "Post draft",
    ) -> None:
        super().__init__(master)
        self.title(title)
        self.queue = queue
        self.resizable(True, True)
        self.on_save = on_save

        self.txt = scrolledtext.ScrolledText(self, width=60, height=10)
        self.txt.pack(fill="both", expand=True, padx=10, pady=10)
        if initial_text:
            self.txt.insert("1.0", initial_text)

        btn = ttk.Button(self, text="Save", command=self._save)
        btn.pack(pady=(0, 10))

        # Allow closing via window manager controls
        self.protocol("WM_DELETE_WINDOW", self.destroy)

        try:
            self.txt.focus_set()
        except tk.TclError:
            pass

    def _save(self) -> None:
        content = self.txt.get("1.0", "end").strip()
        if content:
            if self.on_save is not None:
                self.on_save(content)
            else:
                self.queue.push(content)
        self.destroy()

# ---- Worker (manual flow, no key simulation)
class SchedulerWorker(threading.Thread):
    def __init__(
        self,
        cfg: Dict,
        sections: List[Section],
        logq: queue.Queue,
        stop_event: threading.Event,
        pause_event: threading.Event,
        kb,
    ):
        super().__init__(daemon=True)
        self.cfg = cfg
        self.sections = sections
        self.logq = logq
        self.stop_event = stop_event
        self.pause_event = pause_event
        self.kb = kb

        self.session_seconds = int(rand_hours(self.cfg["session_hours_range"]) * 3600)
        self.session_start = datetime.now(CET)
        self.session_end = self.session_start + timedelta(seconds=self.session_seconds)

        self.night_sleep_start, self.night_sleep_end = self._build_night_sleep_window()

        self.action_counter = 0
        self.interactions_today = 0
        self.interactions_this_hour = 0
        self.current_hour = datetime.now(CET).hour
        self.recent_replies: List[str] = []
        self.next_micro_pause_at = self._schedule_next_micro_pause()

        self.daily_cap = random.randint(*self.cfg["daily_interaction_cap_range"])
        self.hourly_cap = random.randint(*self.cfg["hourly_interaction_cap_range"])

        self.activity_scale = self._activity_scale()

        # derived
        self.search_mode = normalize_search_mode(self.cfg.get("search_mode", "popular"))
        self.search_open_policy = str(self.cfg.get("search_open_policy", "once_per_step")).lower()
        # tracking to avoid opening many tabs
        self._opened_sections: Set[str] = set()
        self._opened_this_step: bool = False
        self._browser_opened = False
        self._popular_initial_scroll_pending = False

    def _log(self, level, msg):
        ts = datetime.now(CET).strftime("%Y-%m-%d %H:%M:%S")
        self.logq.put(f"{ts} [{level}] {msg}")

    def _is_popular_search_mode(self) -> bool:
        return self.search_mode in POPULAR_SEARCH_MODES

    def _activity_scale(self):
        now = datetime.now(CET)
        return self.cfg["weekend_activity_scale"] if now.weekday() >= 5 else self.cfg["weekday_activity_scale"]

    def _build_night_sleep_window(self):
        now = datetime.now(CET)
        sh_min, sh_max = self.cfg["night_sleep_start_hour_range"]
        sm_min, sm_max = self.cfg["night_sleep_start_minute_jitter"]
        start = now.replace(hour=0, minute=0, second=0, microsecond=0) + timedelta(
            hours=random.randint(sh_min, sh_max),
            minutes=random.randint(sm_min, sm_max)
        )
        if now > start: start += timedelta(days=1)
        dur_h = rand_hours(self.cfg["night_sleep_hours_range"])
        return start, start + timedelta(hours=dur_h)

    def _in_night_sleep(self, now): return self.night_sleep_start <= now <= self.night_sleep_end

    def _wait_if_paused(self):
        while self.pause_event.is_set() and not self.stop_event.is_set():
            time.sleep(0.5)

    def _pauseable_sleep(self, duration: float, chunk: float = 1.0):
        end = time.time() + duration
        while time.time() < end and not self.stop_event.is_set():
            if self.pause_event.is_set():
                self._wait_if_paused()
                continue
            remaining = end - time.time()
            time.sleep(min(chunk, remaining))

    def _sleep_until(self, dt):
        delta = max(0.0, (dt - datetime.now(CET)).total_seconds())
        self._log("INFO", f"Sleeping {delta:.0f}s until {dt}")
        self._pauseable_sleep(delta, chunk=30)

    def _schedule_next_micro_pause(self):
        n_min, n_max = self.cfg["micro_pause_every_n_actions_range"]
        return self.action_counter + max(1, random.randint(n_min, n_max))

    def _micro_pause_if_due(self):
        if self.action_counter >= self.next_micro_pause_at:
            dur = jitter(*self.cfg["micro_pause_seconds_range"])
            self._log("INFO", f"Micro pause {dur:.1f}s")
            self._pauseable_sleep(dur)
            self.next_micro_pause_at = self._schedule_next_micro_pause()

    def _cooldown(self):
        base = jitter(*self.cfg["min_seconds_between_actions_range"])
        self._pauseable_sleep(base)
        if random.random() < self.cfg["extra_jitter_probability"] and not self.stop_event.is_set():
            extra = jitter(*self.cfg["extra_jitter_seconds_range"])
            self._log("DEBUG", f"Extra idle jitter {extra:.1f}s")
            self._pauseable_sleep(extra)

    def _bump_counters(self):
        now = datetime.now(CET)
        if now.hour != self.current_hour:
            self.current_hour = now.hour
            self.interactions_this_hour = 0
        self.interactions_today += 1
        self.interactions_this_hour += 1

    def _caps_remaining(self):
        if self.interactions_today >= self.daily_cap:
            self._log("INFO", f"Daily cap reached ({self.daily_cap}). Stopping.")
            return False
        if self.interactions_this_hour >= self.hourly_cap:
            self._log("INFO", f"Hourly cap reached ({self.hourly_cap}). Waiting next hour…")
            end = datetime.now(CET).replace(minute=59, second=59, microsecond=0)
            self._sleep_until(end)
            self.interactions_this_hour = 0
        return True

    def _allowed_for_text(self, text: str) -> bool:
        t = text.lower()
        if any(p in t for p in self.cfg["profanity_list"]): return False
        if self.cfg["blacklist_keywords"] and any(k.lower() in t for k in self.cfg["blacklist_keywords"]): return False
        if self.cfg["whitelist_keywords"]:
            if not any(k.lower() in t for k in self.cfg["whitelist_keywords"]): return False
        for prev in self.recent_replies:
            if similarity_ratio(prev, text) >= self.cfg["content_similarity_threshold"]:
                return False
        return True

    def _record_reply(self, text: str):
        self.recent_replies.append(text)
        if len(self.recent_replies) > self.cfg["uniqueness_memory_size"]:
            self.recent_replies.pop(0)

    # ---- Search open policy
    def _should_open_search_now(self, section_name: str) -> bool:
        policy = self.search_open_policy
        if policy == "every_time":
            return True
        if policy == "once_per_step":
            return not self._opened_this_step
        if policy == "once_per_section":
            return section_name not in self._opened_sections
        # default safe
        return not self._opened_this_step

    def _mark_opened(self, section_name: str):
        policy = self.search_open_policy
        if policy == "once_per_step":
            self._opened_this_step = True
        elif policy == "once_per_section":
            self._opened_sections.add(section_name)
        else:  # every_time
            pass

    def _reset_step_open_state(self):
        """Reset per-step tracking of opened search sections."""

        self._opened_this_step = False
        self._opened_sections.clear()
        self._popular_initial_scroll_pending = False

    def _open_search(self, query: str, section_name: str):
        self._popular_initial_scroll_pending = False
        url = build_search_url(query, self.search_mode)
        try:
            elapsed = ensure_connection(url, timeout=5)
            self._log("INFO", f"Connection verified in {elapsed:.2f}s")
        except Exception as e:
            self._log("ERROR", f"Connection check failed: {e}")
            return
        self._log("INFO", f"Open search: {url}")
        try:
            if not self._browser_opened:
                import webbrowser
                webbrowser.open(url, new=0, autoraise=True)
                self._browser_opened = True
            else:
                key = "cmd" if sys.platform == "darwin" else "ctrl"
                self.kb.hotkey(key, "l")
                time.sleep(0.1)
                self.kb.typewrite(url, interval=0, jitter=0)
                self.kb.press("enter")
        except Exception as e:
            self._log("ERROR", f"Browser navigation failed: {e}")
            return
        start = time.time()
        waited = 0.0
        while not self.stop_event.is_set():
            self._pauseable_sleep(0.5)
            waited = time.time() - start
            if waited >= BASE_WAIT and (waited >= elapsed or waited >= MAX_WAIT):
                break
        if waited >= MAX_WAIT:
            self._log("WARN", f"Page load wait exceeded {MAX_WAIT}s; consider retry.")
        else:
            self._log("INFO", f"Page ready after {waited:.2f}s")

        if self._is_popular_search_mode():
            self._popular_initial_scroll_pending = True

    def _push_to_clipboard(self, text: str):
        if not pyperclip:
            self._log("WARN", "pyperclip not installed; cannot copy to clipboard. pip install pyperclip")
            return
        try:
            pyperclip.copy(text)
            self._log("INFO", "Reply copied to clipboard.")
        except Exception as e:
            self._log("ERROR", f"Clipboard copy failed: {e}")

    def _send_reply(self, text: str):
        """Simulate typing ``text`` and submit the reply."""

        # Type the reply one character at a time to imitate natural typing.
        for ch in text:
            self.kb.press(ch)
            time.sleep(0.05)

        # Small pause before sending the reply.
        time.sleep(random.uniform(STEP_PAUSE_MIN, STEP_PAUSE_MAX))
        key = "cmd" if sys.platform == "darwin" else "ctrl"
        # On X/Twitter a reply is sent with Cmd/Ctrl+Enter
        self.kb.hotkey(key, "enter")

    def _press_j_batch(self, stop_event: Optional[threading.Event] = None) -> bool:
        if getattr(self, "_popular_initial_scroll_pending", False):
<<<<<<< HEAD
            presses = POPULAR_INITIAL_J_COUNT
=======
            presses = random.randint(*POPULAR_INITIAL_J_RANGE)
>>>>>>> 502dc0a3
            self._popular_initial_scroll_pending = False
        else:
            presses = random.randint(2, 5)
        for idx in range(presses):
            if self.stop_event.is_set():
                return False
            if stop_event and stop_event.is_set():
                return False
            self.kb.press("j")
            if idx < 2:
                delay = random.uniform(*FAST_J_INITIAL_DELAY_RANGE)
            else:
                delay = random.uniform(STEP_PAUSE_MIN, STEP_PAUSE_MAX)
            if stop_event:
                self._pauseable_sleep(delay, chunk=0.1)
            else:
                time.sleep(delay)
        return True

    def _interact_and_reply(self, text: str):
        time.sleep(random.uniform(STEP_PAUSE_MIN, STEP_PAUSE_MAX))
        self.kb.press("l")
        time.sleep(random.uniform(STEP_PAUSE_MIN, STEP_PAUSE_MAX))
        self.kb.press("r")
        time.sleep(random.uniform(STEP_PAUSE_MIN, STEP_PAUSE_MAX))
        self._send_reply(text)

    def run(self):
        self._log("INFO", f"Session start {self.session_start} | ends by {self.session_end}")
        self._log("INFO", f"Night sleep: {self.night_sleep_start} → {self.night_sleep_end}")
        self._log("INFO", f"Daily cap={self.daily_cap} | Hourly cap={self.hourly_cap} | Search mode={self.search_mode} | Open policy={self.search_open_policy}")
        try:
            while datetime.now(CET) < self.session_end and not self.stop_event.is_set():
                self._wait_if_paused()
                now = datetime.now(CET)
                if self._in_night_sleep(now):
                    self._log("INFO", "Night sleep window active.")
                    self._sleep_until(self.night_sleep_end)
                    continue

                if not self._caps_remaining():
                    break

                step_minutes = max(1, int(rand_minutes(self.cfg["session_step_minutes_range"]) * self.activity_scale))
                break_minutes = max(1, int(rand_minutes(self.cfg["session_break_minutes_range"]) * self.activity_scale))
                self._log("INFO", f"Work step: {step_minutes} min | Break: {break_minutes} min")
                self._reset_step_open_state()

                step_deadline = datetime.now(CET) + timedelta(minutes=step_minutes)
                targets_goal = max(1, int(rand_minutes(self.cfg["targets_per_step_range"]) * self.activity_scale))

                sections = self.sections[:]; random.shuffle(sections)
                processed = 0

                for section in sections:
                    if (self.stop_event.is_set() or
                            datetime.now(CET) >= step_deadline or
                            processed >= targets_goal):
                        break
                    self._wait_if_paused()
                    max_responses = max(1, section.pick_max_responses())
                    remaining_attempts = max_responses
                    self._log("INFO", f"Section → {section.name} (limit {max_responses})")

                    current_query = section.pick_query() or "general discovery"
                    if self._should_open_search_now(section.name):
                        self._open_search(current_query, section.name)
                        self._mark_opened(section.name)

                    while remaining_attempts > 0:
                        if (self.stop_event.is_set() or
                                datetime.now(CET) >= step_deadline or
                                processed >= targets_goal or
                                not self._caps_remaining()):
                            break

                        self._wait_if_paused()
                        self._micro_pause_if_due()

                        if not self._press_j_batch():
                            break

                        reply_text = section.pick_response() or "Starting strong and staying consistent."
                        if not self._allowed_for_text(reply_text):
                            remaining_attempts -= 1
                            self._log("DEBUG", f"Filtered reply skipped for {section.name}: {reply_text!r}")
                            if remaining_attempts <= 0:
                                self._log("INFO", f"Section {section.name} response limit reached (filtered out).")
                                break
                            continue

                        if self.cfg.get("transparency_tag_enabled", False):
                            reply_text = f"{reply_text} {self.cfg.get('transparency_tag_text','— managed account')}"

                        self._log("INFO", f"Replying → {reply_text!r}")
                        self._interact_and_reply(reply_text)

                        self._cooldown()

                        self._record_reply(reply_text)
                        processed += 1; self.action_counter += 1; self._bump_counters()

                        remaining_attempts -= 1
                        if remaining_attempts <= 0:
                            self._log("INFO", f"Section {section.name} response limit reached.")
                            break

                if datetime.now(CET) < self.session_end and not self.stop_event.is_set():
                    until = min(self.session_end, datetime.now(CET) + timedelta(minutes=break_minutes))
                    self._log("INFO", f"Step break until {until}")
                    self._sleep_until(until)

            self._log("INFO", f"Session end {datetime.now(CET)} | total actions: {self.action_counter}")
        except KeyboardInterrupt:
            self._log("WARN", "Interrupted by user.")
        except Exception as e:
                        self._log("ERROR", f"Fatal: {e}")

# ---- GUI

class PostScheduler(threading.Thread):
    """Simple scheduler that pauses the reply flow before triggering a post."""

    def __init__(
        self,
        interval_minutes: int,
        pause_event: threading.Event,
        stop_event: threading.Event,
        post_callback,
    ):
        super().__init__(daemon=True)
        self.interval_minutes = interval_minutes
        self.pause_event = pause_event
        self.stop_event = stop_event
        self.post_callback = post_callback

    def run(self):
        while not self.stop_event.is_set():
            time.sleep(self.interval_minutes * 60)
            if self.stop_event.is_set():
                break
            self._trigger_post()

    def _trigger_post(self):
        self.pause_event.set()
        try:
            if self.post_callback:
                self.post_callback()
        except Exception:
            pass
        finally:
            self.pause_event.clear()
class App(tk.Tk):
    def __init__(self):
        super().__init__()
        self.title("X Scheduler — Manual/Compliant")
        self.geometry("1180x900")
        self.minsize(1040, 780)

        self.config_dir = os.path.join(os.path.abspath(os.path.dirname(__file__)), "configs")
        os.makedirs(self.config_dir, exist_ok=True)

        self.news_library = NewsLibrary(os.path.join(self.config_dir, "news.json"))
        self.post_library = PostLibrary(os.path.join(self.config_dir, "posts.json"))

        self.logq: queue.Queue[str] = queue.Queue()
        self.stop_event = threading.Event()
        self.pause_event = threading.Event()
        self.kb = KeyboardController()
        self.worker: Optional[SchedulerWorker] = None
        self.post_scheduler: Optional["PostScheduler"] = None
        self.rss_ingestor: Optional[RSSIngestor] = None
        self.post_queue = PostDraftQueue()
        self.posts_tree: Optional[ttk.Treeview] = None
        self.news_tree: Optional[ttk.Treeview] = None
        self.run_monitor: Optional["App._RunMonitor"] = None
        self._session_active: bool = False
        self._news_items_by_key: Dict[str, Dict[str, Any]] = {}

        self._rss_enabled = False
        default_interval_minutes = int(DEFAULT_INTERVAL_SECONDS // 60)
        self.var_rss_feeds = tk.StringVar(value="")
        self.var_rss_interval_minutes = tk.IntVar(value=default_interval_minutes)
        self.var_openai_api_key = tk.StringVar(value="")
        self.var_rss_max_length = tk.IntVar(value=280)
        self.rss_last_fetch_var = tk.StringVar(value="Last fetch: —")
        self.rss_next_fetch_var = tk.StringVar(value="Next fetch: — (disabled)")
        self._rss_last_value: Optional[datetime] = None
        self._rss_next_value: Optional[datetime] = None
        self.txt_rss_persona: Optional[scrolledtext.ScrolledText] = None

        self.current_profile: Optional[str] = None
        self.dirty: bool = False

        # post scheduling and profile key bindings
        self.profile_key_bindings: Dict[str, Callable] = {}

        self._build_ui()
        self._init_default_profile()
        self._set_rss_enabled(False)
        self.after(120, self._drain_logs)

        # global keyboard listener to auto-pause on manual input
        if pynkeyboard is not None:  # pragma: no cover - optional dependency
            self._key_listener = pynkeyboard.Listener(on_press=self._on_global_key)
            self._key_listener.start()
        else:
            self._key_listener = None

    class _Countdown(tk.Toplevel):
        def __init__(self, master, seconds, on_done, on_cancel):
            super().__init__(master)
            self.title("Starting soon…")
            self.resizable(False, False)
            self.remaining = seconds
            self.on_done = on_done
            self.on_cancel = on_cancel
            self.label = ttk.Label(self, text="", font=("TkDefaultFont", 24))
            self.label.pack(padx=20, pady=20)
            btn = ttk.Button(self, text="Cancel", command=self.cancel)
            btn.pack(pady=(0, 20))
            self.protocol("WM_DELETE_WINDOW", self.cancel)
            self._tick()

        def _tick(self):
            if self.remaining <= 0:
                self.destroy()
                self.on_done()
            else:
                self.label.config(text=str(self.remaining))
                self.remaining -= 1
                self.after(1000, self._tick)

        def cancel(self):
            self.destroy()
            if self.on_cancel:
                self.on_cancel()

    class _RunMonitor(tk.Toplevel):
        def __init__(self, master: "App"):
            super().__init__(master)
            self.master = master
            self.title("Session running…")
            self.resizable(True, True)
            self.geometry("560x360")
            self.transient(master)
            self.start_time = time.time()

            self.status_var = tk.StringVar(value="Status: Running")
            self.elapsed_var = tk.StringVar(value="Elapsed: 00:00:00")

            header = ttk.Frame(self)
            header.pack(fill="x", padx=12, pady=(12, 6))
            ttk.Label(header, textvariable=self.status_var).pack(side="left")
            ttk.Label(header, textvariable=self.elapsed_var).pack(side="right")

            self.log_text = scrolledtext.ScrolledText(
                self, wrap="word", state="disabled", height=12
            )
            self.log_text.pack(fill="both", expand=True, padx=12, pady=(0, 8))

            btns = ttk.Frame(self)
            btns.pack(fill="x", padx=12, pady=(0, 12))

            self.btn_pause = ttk.Button(btns, text="Pause", command=self._on_pause)
            self.btn_pause.pack(side="left")

            self.btn_resume = ttk.Button(
                btns, text="Resume", command=self._on_resume, state="disabled"
            )
            self.btn_resume.pack(side="left", padx=(6, 0))

            self.btn_stop = ttk.Button(btns, text="Stop", command=self._on_stop)
            self.btn_stop.pack(side="right")

            self.btn_copy = ttk.Button(btns, text="Copy logs", command=self._copy_logs)
            self.btn_copy.pack(side="right", padx=(0, 6))

            self.protocol("WM_DELETE_WINDOW", self._on_stop)
            self.bind("<Escape>", lambda *_: self._on_stop())

            self.set_paused(False)
            self.after(200, self._update_elapsed)
            self.focus()

        def _on_pause(self):
            self.master.pause_clicked()

        def _on_resume(self):
            self.master.resume_clicked()

        def _on_stop(self):
            self.master.stop_clicked()

        def set_paused(self, paused: bool):
            if paused:
                self.status_var.set("Status: Paused")
                self.btn_pause.configure(state="disabled")
                self.btn_resume.configure(state="normal")
            else:
                self.status_var.set("Status: Running")
                self.btn_pause.configure(state="normal")
                self.btn_resume.configure(state="disabled")

        def append_log(self, line: str):
            self.log_text.configure(state="normal")
            self.log_text.insert("end", line + "\n")
            self.log_text.see("end")
            self.log_text.configure(state="disabled")

        def _copy_logs(self):
            self.log_text.configure(state="normal")
            text = self.log_text.get("1.0", "end-1c")
            self.log_text.configure(state="disabled")
            if not text:
                return
            self.master.clipboard_clear()
            self.master.clipboard_append(text)
            self.status_var.set("Status: Logs copied to clipboard")
            if self.master.run_monitor is self:
                self.after(
                    1500,
                    lambda: self.set_paused(self.master.pause_event.is_set()),
                )

        def _update_elapsed(self):
            if self.master.run_monitor is not self:
                return
            elapsed = max(0, int(time.time() - self.start_time))
            hrs, rem = divmod(elapsed, 3600)
            mins, secs = divmod(rem, 60)
            self.elapsed_var.set(f"Elapsed: {hrs:02d}:{mins:02d}:{secs:02d}")
            self.after(1000, self._update_elapsed)

    # UI scaffolding
    def _build_ui(self):
        self.nb = ttk.Notebook(self); self.nb.pack(fill="both", expand=True)

        self.tab_settings = ttk.Frame(self.nb)
        self.tab_session = ttk.Frame(self.nb)
        self.tab_behavior = ttk.Frame(self.nb)
        self.tab_guardrails = ttk.Frame(self.nb)
        self.tab_sections = ttk.Frame(self.nb)
        self.tab_posts = ttk.Frame(self.nb)
        self.tab_news = ttk.Frame(self.nb)
        self.tab_review = ttk.Frame(self.nb)
        self.tab_log = ttk.Frame(self.nb)

        self.nb.add(self.tab_settings, text="Nastavení")
        self.nb.add(self.tab_session, text="Session & Sleep")
        self.nb.add(self.tab_behavior, text="Humanization & Behavior")
        self.nb.add(self.tab_guardrails, text="Guardrails")
        self.nb.add(self.tab_sections, text="Sections (Queries/Responses)")
        self.nb.add(self.tab_posts, text="Posts")
        self.nb.add(self.tab_news, text="RSS Review")
        self.nb.add(self.tab_review, text="Review & Transparency")
        self.nb.add(self.tab_log, text="Logs")

        self._build_settings_tab(self.tab_settings)
        self._build_session_tab(self.tab_session)
        self._build_behavior_tab(self.tab_behavior)
        self._build_guardrails_tab(self.tab_guardrails)
        self._build_sections_tab(self.tab_sections)
        self._build_posts_tab(self.tab_posts)
        self._build_news_tab(self.tab_news)
        self._build_review_tab(self.tab_review)
        self._build_log_tab(self.tab_log)

        # bottom bar
        bar = ttk.Frame(self); bar.pack(fill="x", padx=8, pady=6)
        self.btn_start = ttk.Button(bar, text="Start", command=self.start_clicked)
        self.btn_pause = ttk.Button(bar, text="Pause", command=self.pause_clicked, state="disabled")
        self.btn_resume = ttk.Button(bar, text="Resume", command=self.resume_clicked, state="disabled")
        self.btn_stop = ttk.Button(bar, text="Stop", command=self.stop_clicked, state="disabled")
        self.lbl_status = ttk.Label(bar, text="Profil: —")
        self.btn_start.pack(side="left")
        self.btn_pause.pack(side="left", padx=8)
        self.btn_resume.pack(side="left", padx=8)
        self.btn_stop.pack(side="left", padx=8)
        self.lbl_status.pack(side="right")

    def _build_settings_tab(self, root):
        f = ttk.Frame(root); f.pack(fill="both", expand=True, padx=12, pady=12)

        ttk.Label(f, text="Vyber profil:").grid(row=0, column=0, sticky="w")
        self.var_profile = tk.StringVar()
        self.cmb_profile = ttk.Combobox(f, textvariable=self.var_profile, width=40,
                                        values=self._list_profiles(), state="readonly")
        self.cmb_profile.grid(row=0, column=1, sticky="w")
        ttk.Button(f, text="Načíst", command=self.load_profile).grid(row=0, column=2, padx=6)
        ttk.Button(f, text="Uložit", command=self.save_profile).grid(row=0, column=3, padx=6)
        ttk.Button(f, text="Uložit jako…", command=self.save_profile_as).grid(row=0, column=4, padx=6)

        self.lbl_dirty = ttk.Label(f, text="", foreground="#b36b00")
        self.lbl_dirty.grid(row=1, column=0, columnspan=5, sticky="w", pady=(10,0))

        llm_frame = ttk.LabelFrame(f, text="AI RSS summarisation")
        llm_frame.grid(row=2, column=0, columnspan=5, sticky="ew", pady=(12, 0))
        llm_frame.columnconfigure(1, weight=1)

        ttk.Label(llm_frame, text="OpenAI API key:").grid(row=0, column=0, sticky="w", padx=8, pady=(8, 2))
        entry_api = ttk.Entry(llm_frame, textvariable=self.var_openai_api_key, show="*", width=42)
        entry_api.grid(row=0, column=1, sticky="ew", padx=(0, 8), pady=(8, 2))
        entry_api.bind("<KeyRelease>", lambda *_: self._mark_dirty())

        ttk.Label(llm_frame, text="Persona instructions:").grid(row=1, column=0, sticky="nw", padx=8, pady=(0, 6))
        self.txt_rss_persona = scrolledtext.ScrolledText(llm_frame, height=4, wrap="word")
        self.txt_rss_persona.grid(row=1, column=1, sticky="ew", padx=(0, 8), pady=(0, 6))
        self.txt_rss_persona.bind("<<Modified>>", self._on_text_modified)

        ttk.Label(llm_frame, text="Maximum length:").grid(row=2, column=0, sticky="w", padx=8, pady=(0, 8))
        length_row = ttk.Frame(llm_frame)
        length_row.grid(row=2, column=1, sticky="w", padx=(0, 8), pady=(0, 8))
        entry_length = ttk.Entry(length_row, textvariable=self.var_rss_max_length, width=6)
        entry_length.pack(side="left")
        entry_length.bind("<KeyRelease>", lambda *_: self._mark_dirty())
        ttk.Label(length_row, text="characters").pack(side="left", padx=(4, 0))

        ttk.Label(llm_frame, text="Leave API key blank to use the manual placeholder.").grid(
            row=3, column=0, columnspan=2, sticky="w", padx=8, pady=(0, 8)
        )

        # Search mode + open policy
        row3 = ttk.LabelFrame(f, text="Search")
        row3.grid(row=3, column=0, columnspan=5, sticky="ew", pady=(12,0))

        self.var_search_mode = tk.StringVar(value="Popular")
        ttk.Label(row3, text="Search filter:").grid(row=0, column=0, sticky="w", padx=8)
        cb = ttk.Combobox(row3, textvariable=self.var_search_mode, state="readonly",
                          values=["Popular","Latest"], width=12)
        cb.grid(row=0, column=1, sticky="w", padx=6)
        cb.bind("<<ComboboxSelected>>", lambda *_: self._mark_dirty())

        self.var_open_policy = tk.StringVar(value="Once per step")
        ttk.Label(row3, text="Open policy:").grid(row=0, column=2, sticky="e", padx=8)
        cb2 = ttk.Combobox(row3, textvariable=self.var_open_policy, state="readonly",
                           values=["Every time","Once per step","Once per section"], width=18)
        cb2.grid(row=0, column=3, sticky="w")
        cb2.bind("<<ComboboxSelected>>", lambda *_: self._mark_dirty())

        ttk.Label(row3, text="Popular → &f=top; Latest → &f=live. Open policy controls how often a tab is opened.").grid(row=1, column=0, columnspan=4, sticky="w", padx=8, pady=(6,2))

        # Key binding: allow composing a new post via "N"
        root.bind("N", self._open_post_editor)
        self.profile_key_bindings["N"] = lambda: self._open_post_editor()

    def _on_global_key(self, key):
        if is_app_generated():
            return
        if not self.pause_event.is_set():
            self.pause_event.set()
            self._append_log("INFO", "Paused due to user input.")
            self.after(0, lambda: (self.btn_pause.configure(state="disabled"), self.btn_resume.configure(state="normal")))
            self._set_monitor_paused(True)

    def _open_post_editor(self, event=None, draft: Optional[Dict[str, Any]] = None):
        """Open the :class:`PostEditor` dialog for a new or existing draft."""

        self._open_draft_editor(draft)

    def _build_session_tab(self, root):
        f = ttk.Frame(root); f.pack(fill="both", expand=True, padx=10, pady=10)
        self.var_session_hours_min = tk.DoubleVar(value=12.0)
        self.var_session_hours_max = tk.DoubleVar(value=14.0)
        self._pair(f, "Session hours (min/max)", self.var_session_hours_min, self.var_session_hours_max)

        self.var_step_min = tk.IntVar(value=12)
        self.var_step_max = tk.IntVar(value=16)
        self._pair(f, "Session step minutes (min/max)", self.var_step_min, self.var_step_max)

        self.var_break_min = tk.IntVar(value=2)
        self.var_break_max = tk.IntVar(value=4)
        self._pair(f, "Session break minutes (min/max)", self.var_break_min, self.var_break_max)

        self.var_post_interval = tk.IntVar(value=0)
        self._single(f, "Post interval minutes", self.var_post_interval)

        self.var_sleep_start_h_min = tk.IntVar(value=22)
        self.var_sleep_start_h_max = tk.IntVar(value=24)
        self._pair(f, "Night sleep start hour CET (min/max)", self.var_sleep_start_h_min, self.var_sleep_start_h_max)

        self.var_sleep_start_jitter_min = tk.IntVar(value=0)
        self.var_sleep_start_jitter_max = tk.IntVar(value=30)
        self._pair(f, "Night sleep start minute jitter (min/max)", self.var_sleep_start_jitter_min, self.var_sleep_start_jitter_max)

        self.var_sleep_hours_min = tk.DoubleVar(value=7.0)
        self.var_sleep_hours_max = tk.DoubleVar(value=8.0)
        self._pair(f, "Night sleep hours (min/max)", self.var_sleep_hours_min, self.var_sleep_hours_max)

        self.var_weekday_scale = tk.DoubleVar(value=1.0)
        self.var_weekend_scale = tk.DoubleVar(value=0.9)
        self._single(f, "Weekday activity scale", self.var_weekday_scale)
        self._single(f, "Weekend activity scale", self.var_weekend_scale)
        self._bind_dirty(f)

    def _build_behavior_tab(self, root):
        f = ttk.Frame(root); f.pack(fill="both", expand=True, padx=10, pady=10)
        self.var_micro_every_min = tk.IntVar(value=8)
        self.var_micro_every_max = tk.IntVar(value=12)
        self._pair(f, "Micro-pause every N actions (min/max)", self.var_micro_every_min, self.var_micro_every_max)

        self.var_micro_s_min = tk.DoubleVar(value=2.0)
        self.var_micro_s_max = tk.DoubleVar(value=4.0)
        self._pair(f, "Micro-pause seconds (min/max)", self.var_micro_s_min, self.var_micro_s_max)

        self.var_min_gap_s_min = tk.DoubleVar(value=0.4)
        self.var_min_gap_s_max = tk.DoubleVar(value=0.9)
        self._pair(f, "Seconds between actions (min/max)", self.var_min_gap_s_min, self.var_min_gap_s_max)

        self.var_extra_jitter_prob = tk.DoubleVar(value=0.05)
        self.var_extra_jitter_s_min = tk.DoubleVar(value=1.0)
        self.var_extra_jitter_s_max = tk.DoubleVar(value=2.5)
        self._single(f, "Extra jitter probability (0-1)", self.var_extra_jitter_prob)
        self._pair(f, "Extra jitter seconds (min/max)", self.var_extra_jitter_s_min, self.var_extra_jitter_s_max)

        self._bind_dirty(f)

    def _build_guardrails_tab(self, root):
        f = ttk.Frame(root); f.pack(fill="both", expand=True, padx=10, pady=10)

        self.var_daily_cap_min = tk.IntVar(value=1150)
        self.var_daily_cap_max = tk.IntVar(value=1250)
        self._pair(f, "Daily interaction cap (min/max)", self.var_daily_cap_min, self.var_daily_cap_max)

        self.var_hourly_cap_min = tk.IntVar(value=90)
        self.var_hourly_cap_max = tk.IntVar(value=110)
        self._pair(f, "Hourly interaction cap (min/max)", self.var_hourly_cap_min, self.var_hourly_cap_max)

        self.var_whitelist = tk.StringVar(value="")
        self.var_blacklist = tk.StringVar(value="")
        self._single(f, "Whitelist keywords (comma-separated)", self.var_whitelist, width=70)
        self._single(f, "Blacklist keywords (comma-separated)", self.var_blacklist, width=70)

        self.var_profanity = tk.StringVar(value="")
        self._single(f, "Profanity list (comma-separated, lower-case)", self.var_profanity, width=70)

        self.var_similarity = tk.DoubleVar(value=0.90)
        self.var_unique_mem = tk.IntVar(value=200)
        self._single(f, "Similarity threshold (0..1)", self.var_similarity)
        self._single(f, "Uniqueness memory size", self.var_unique_mem)
        self._bind_dirty(f)

    def _build_sections_tab(self, root):
        self.sections_vars = []
        nb = ttk.Notebook(root); nb.pack(fill="both", expand=True, padx=6, pady=6)

        for seed in DEFAULT_SECTIONS_SEED:
            default_name = str(seed.get("name", "Section"))
            typ_rng = seed.get("typing_ms_per_char", (220, 240))
            max_resp = seed.get("max_responses_before_switch", (4, 8))
            queries = list(seed.get("search_queries", []))
            responses = list(seed.get("responses", []))
            enabled_default = bool(seed.get("enabled", True))

            tab = ttk.Frame(nb)
            nb.add(tab, text=self._section_tab_title(default_name))

            v_typ_min = tk.IntVar(value=int(typ_rng[0])); v_typ_max = tk.IntVar(value=int(typ_rng[1]))
            v_resp_min = tk.IntVar(value=int(max_resp[0])); v_resp_max = tk.IntVar(value=int(max_resp[1]))
            name_var = tk.StringVar(value=default_name)
            enabled_var = tk.BooleanVar(value=enabled_default)

            col = ttk.Frame(tab); col.pack(fill="both", expand=True, padx=10, pady=10)

            header = ttk.Frame(col); header.pack(fill="x", pady=(0, 8))
            header.columnconfigure(1, weight=1)
            ttk.Label(header, text="Section name:").grid(row=0, column=0, sticky="w")
            entry_name = ttk.Entry(header, textvariable=name_var)
            entry_name.grid(row=0, column=1, sticky="ew", padx=(6, 0))
            entry_name.bind("<KeyRelease>", lambda *_: self._mark_dirty())
            ttk.Checkbutton(header, text="Enabled", variable=enabled_var, command=self._mark_dirty).grid(
                row=0, column=2, sticky="w", padx=(12, 0)
            )

            def update_tab_label(*_):
                nb.tab(tab, text=self._section_tab_title(name_var.get(), fallback=default_name))

            update_tab_label()
            name_var.trace_add("write", update_tab_label)

            self._pair(col, "Typing ms/char (min/max)", v_typ_min, v_typ_max)
            self._pair(col, "Max responses before switch (min/max)", v_resp_min, v_resp_max)

            ttk.Label(col, text="Search queries (one per line):").pack(anchor="w", pady=(8, 2))
            txt_q = scrolledtext.ScrolledText(col, height=6)
            txt_q.insert("1.0", "\n".join(queries))
            txt_q.pack(fill="both", expand=False)

            ttk.Label(col, text="Responses (one per line):").pack(anchor="w", pady=(8, 2))
            txt_r = scrolledtext.ScrolledText(col, height=8)
            txt_r.insert("1.0", "\n".join(responses))
            txt_r.pack(fill="both", expand=True)

            txt_q.bind("<<Modified>>", self._on_text_modified)
            txt_r.bind("<<Modified>>", self._on_text_modified)

            self.sections_vars.append({
                "default_name": default_name,
                "default_enabled": enabled_default,
                "name_var": name_var,
                "enabled_var": enabled_var,
                "typ_min": v_typ_min,
                "typ_max": v_typ_max,
                "resp_min": v_resp_min,
                "resp_max": v_resp_max,
                "txt_queries": txt_q,
                "txt_responses": txt_r,
            })
        self._bind_dirty(nb)

    def _build_news_tab(self, root):
        wrapper = ttk.Frame(root)
        wrapper.pack(fill="both", expand=True, padx=10, pady=10)

        table_frame = ttk.Frame(wrapper)
        table_frame.pack(side="left", fill="both", expand=True)

        columns = ("status", "title", "summary", "source", "published")
        self.news_tree = ttk.Treeview(
            table_frame,
            columns=columns,
            show="headings",
            selectmode="browse",
        )
        self.news_tree.heading("status", text="Status")
        self.news_tree.heading("title", text="Title")
        self.news_tree.heading("summary", text="Summary")
        self.news_tree.heading("source", text="Source")
        self.news_tree.heading("published", text="Published")
        self.news_tree.column("status", width=100, stretch=False, anchor="w")
        self.news_tree.column("title", width=280, stretch=True, anchor="w")
        self.news_tree.column("summary", width=360, stretch=True, anchor="w")
        self.news_tree.column("source", width=160, stretch=False, anchor="w")
        self.news_tree.column("published", width=150, stretch=False, anchor="w")
        self.news_tree.pack(side="left", fill="both", expand=True)

        scroll = ttk.Scrollbar(table_frame, orient="vertical", command=self.news_tree.yview)
        scroll.pack(side="left", fill="y")
        self.news_tree.configure(yscrollcommand=scroll.set)
        self.news_tree.bind("<Double-Button-1>", lambda *_: self._news_generate_draft())

        btns = ttk.Frame(wrapper)
        btns.pack(side="left", fill="y", padx=(10, 0))
        ttk.Button(btns, text="Generate draft", command=self._news_generate_draft).pack(fill="x")
        ttk.Button(btns, text="Mark processed", command=lambda: self._news_mark_status("processed")).pack(
            fill="x", pady=(8, 0)
        )
        ttk.Button(btns, text="Ignore", command=lambda: self._news_mark_status("ignored")).pack(
            fill="x", pady=(4, 0)
        )
        ttk.Button(btns, text="Reset status", command=lambda: self._news_mark_status("new")).pack(
            fill="x", pady=(12, 0)
        )
        ttk.Button(btns, text="Refresh", command=self._refresh_news_items).pack(fill="x", pady=(24, 0))

        self._refresh_news_items()

    def _refresh_news_items(self) -> None:
        tree = getattr(self, "news_tree", None)
        if tree is None:
            return

        previous_selection = tree.selection()
        for item_id in tree.get_children():
            tree.delete(item_id)

        try:
            items = self.news_library.get_items()
        except Exception as exc:
            logging.error("Failed to read RSS items: %s", exc, exc_info=True)
            items = []

        mapping: Dict[str, Dict[str, Any]] = {}
        for entry in items:
            if not isinstance(entry, dict):
                continue
            key = self._news_item_key(entry)
            mapping[key] = entry

            status_raw = str(entry.get("status", "new") or "").strip().lower()
            if status_raw not in getattr(self.news_library, "VALID_STATUSES", {"new", "processed", "ignored"}):
                status_raw = "new"
            status_display = status_raw.title() if status_raw else "New"

            title = str(entry.get("title") or entry.get("link") or "—")
            title = " ".join(title.split())
            if len(title) > 120:
                title = title[:117] + "…"

            summary = str(entry.get("summary") or "")
            summary = " ".join(summary.split())
            if len(summary) > 200:
                summary = summary[:197] + "…"

            source = str(entry.get("source") or "—").strip() or "—"
            if len(source) > 60:
                source = source[:57] + "…"

            published = self._format_news_timestamp(entry.get("published"))

            tree.insert(
                "",
                "end",
                iid=key,
                values=(status_display, title, summary, source, published),
            )

        self._news_items_by_key = mapping

        if previous_selection:
            for iid in previous_selection:
                if iid in mapping:
                    tree.selection_set(iid)
                    tree.focus(iid)
                    tree.see(iid)
                    break

    def _news_item_key(self, item: Dict[str, Any]) -> str:
        ident = str(item.get("id") or item.get("link") or item.get("title") or "")
        published = str(item.get("published") or "")
        return f"{ident}|{published}"

    def _get_selected_news_item(self) -> Optional[Dict[str, Any]]:
        tree = getattr(self, "news_tree", None)
        if tree is None:
            return None
        selection = tree.selection()
        if not selection:
            return None
        key = selection[0]
        return self._news_items_by_key.get(key)

    def _news_generate_draft(self) -> Optional[Dict[str, Any]]:
        item = self._get_selected_news_item()
        if not item:
            return None
        return self._generate_draft_from_news_item(item)

    def _generate_draft_from_news_item(self, item: Dict[str, Any]) -> Optional[Dict[str, Any]]:
        try:
            settings = self._collect_config()
        except Exception as exc:
            messagebox.showerror("Invalid settings", str(exc))
            return None

        text, _media_path = generate_post_from_rss(item, settings)
        record = self.ingest_generated_draft(text, rss_item=item, source="rss")

        if record:
            try:
                self.news_library.mark_processed(item)
            except Exception as exc:
                logging.error("Failed to update RSS item status: %s", exc, exc_info=True)

        self._refresh_news_items()
        return record

    def _news_mark_status(self, status: str) -> None:
        item = self._get_selected_news_item()
        if not item:
            return

        try:
            if status == "processed":
                self.news_library.mark_processed(item)
            elif status == "ignored":
                self.news_library.mark_ignored(item)
            else:
                self.news_library.reset_status(item)
        except ValueError as exc:
            messagebox.showerror("Invalid status", str(exc))
        except KeyError:
            messagebox.showwarning("Missing item", "The selected RSS entry is no longer available.")
        except Exception as exc:
            logging.error("Failed to update RSS item: %s", exc, exc_info=True)
        finally:
            self._refresh_news_items()

    def _format_news_timestamp(self, value: Any) -> str:
        if not value:
            return "—"
        try:
            dt = datetime.fromisoformat(str(value))
        except Exception:
            return str(value)
        if dt.tzinfo is None:
            dt = dt.replace(tzinfo=timezone.utc)
        try:
            return dt.astimezone(CET).strftime("%Y-%m-%d %H:%M")
        except Exception:
            return dt.strftime("%Y-%m-%d %H:%M")

    def _build_posts_tab(self, root):
        f = ttk.Frame(root)
        f.pack(fill="both", expand=True, padx=10, pady=10)

        rss_frame = ttk.LabelFrame(f, text="RSS ingestion")
        rss_frame.pack(fill="x", pady=(0, 12))
        rss_frame.columnconfigure(1, weight=1)

        ttk.Label(rss_frame, text="Feed URLs (comma-separated):").grid(row=0, column=0, sticky="w")
        entry_feeds = ttk.Entry(rss_frame, textvariable=self.var_rss_feeds)
        entry_feeds.grid(row=0, column=1, sticky="ew", padx=(6, 0))
        entry_feeds.bind("<KeyRelease>", lambda *_: self._mark_dirty())

        ttk.Label(rss_frame, text="Fetch interval (minutes):").grid(row=1, column=0, sticky="w", pady=(6, 0))
        entry_interval = ttk.Entry(rss_frame, textvariable=self.var_rss_interval_minutes, width=10)
        entry_interval.grid(row=1, column=1, sticky="w", padx=(6, 0), pady=(6, 0))
        entry_interval.bind("<KeyRelease>", lambda *_: self._mark_dirty())

        ttk.Label(rss_frame, textvariable=self.rss_last_fetch_var).grid(
            row=2, column=0, columnspan=2, sticky="w", pady=(8, 0)
        )
        ttk.Label(rss_frame, textvariable=self.rss_next_fetch_var).grid(
            row=3, column=0, columnspan=2, sticky="w"
        )

        list_frame = ttk.Frame(f)
        list_frame.pack(side="left", fill="both", expand=True)

        columns = ("status", "source", "created", "preview")
        self.posts_tree = ttk.Treeview(
            list_frame,
            columns=columns,
            show="headings",
            selectmode="browse",
        )
        self.posts_tree.heading("status", text="Status")
        self.posts_tree.heading("source", text="Source")
        self.posts_tree.heading("created", text="Created")
        self.posts_tree.heading("preview", text="Preview")
        self.posts_tree.column("status", width=90, stretch=False, anchor="w")
        self.posts_tree.column("source", width=180, stretch=False, anchor="w")
        self.posts_tree.column("created", width=140, stretch=False, anchor="w")
        self.posts_tree.column("preview", width=520, stretch=True, anchor="w")
        self.posts_tree.pack(side="left", fill="both", expand=True)

        scroll = ttk.Scrollbar(list_frame, orient="vertical", command=self.posts_tree.yview)
        scroll.pack(side="left", fill="y")
        self.posts_tree.configure(yscrollcommand=scroll.set)
        self.posts_tree.bind("<Double-Button-1>", lambda *_: self._open_selected_draft())

        btns = ttk.Frame(f)
        btns.pack(side="left", fill="y", padx=(10, 0))
        ttk.Button(btns, text="Compose…", command=self._compose_post).pack(fill="x")
        ttk.Button(btns, text="Open draft", command=self._open_selected_draft).pack(fill="x", pady=(4, 0))
        ttk.Button(btns, text="Mark used", command=lambda: self._mark_selected_draft("used")).pack(fill="x", pady=(12, 0))
        ttk.Button(btns, text="Archive", command=lambda: self._mark_selected_draft("archived")).pack(fill="x", pady=(4, 0))
        ttk.Button(btns, text="Delete", command=self._delete_post).pack(fill="x", pady=(12, 0))

        self._refresh_posts()

    def _refresh_posts(self):
        tree = getattr(self, "posts_tree", None)
        if tree is None:
            return
        for item in tree.get_children():
            tree.delete(item)

        for record in self.post_library.get_entries():
            preview = str(record.get("text", "") or "").replace("\n", " ")
            preview = " ".join(preview.split())
            if len(preview) > 160:
                preview = preview[:157] + "…"
            created = self._format_draft_created(record.get("created_at"))
            source = self._format_draft_source(record)
            status = str(record.get("status", "draft")).title()
            record_id = record.get("id")
            if not record_id:
                continue
            tree.insert("", "end", iid=str(record_id), values=(status, source, created, preview))

    def _open_draft_editor(self, record: Optional[Dict[str, Any]] = None) -> None:
        if record is None:
            def on_save(content: str) -> None:
                new_record = self.post_library.add_post(content, source="manual")
                if new_record:
                    self.post_queue.push(new_record)
                    self._refresh_posts()

            PostEditor(self, self.post_queue, on_save=on_save, title="Compose post")
            return

        def on_save(content: str) -> None:
            record_id = record.get("id")
            updated = self.post_library.update_post(record_id, content)
            target = updated or self.post_library.get_post_by_id(record_id)
            if target:
                self.post_queue.push(target)
            self._refresh_posts()

        PostEditor(
            self,
            self.post_queue,
            initial_text=record.get("text", ""),
            on_save=on_save,
            title="Review draft",
        )

    def _compose_post(self):
        self._open_draft_editor()

    def _open_selected_draft(self):
        record = self._get_selected_record()
        if not record:
            return
        self._open_draft_editor(record)

    def _mark_selected_draft(self, status: str) -> None:
        record = self._get_selected_record()
        if not record:
            return
        record_id = record.get("id")
        try:
            self.post_library.set_status(record_id, status)
        except ValueError as exc:
            messagebox.showerror("Invalid status", str(exc))
            return
        self._refresh_posts()

    def ingest_generated_draft(
        self,
        text: str,
        rss_item: Optional[Dict[str, Any]] = None,
        *,
        source: Optional[str] = None,
    ) -> Optional[Dict[str, Any]]:
        """Store a generated draft with provenance and refresh the UI."""

        record = store_generated_draft(
            self.post_library,
            self.post_queue,
            text,
            rss_item=rss_item,
            source=source,
        )
        if record:
            self._refresh_posts()
        return record

    def _delete_post(self):
        record = self._get_selected_record()
        if not record:
            return
        preview = " ".join(str(record.get("text", "") or "").split())
        preview = preview[:80] + ("…" if len(preview) > 80 else "")
        if messagebox.askyesno("Delete Post", f"Delete the selected draft?\n\n{preview}"):
            self.post_library.delete_post(record.get("id"))
            self._refresh_posts()

    def _get_selected_post_id(self) -> Optional[str]:
        tree = getattr(self, "posts_tree", None)
        if tree is None:
            return None
        selection = tree.selection()
        if not selection:
            return None
        return selection[0]

    def _get_selected_record(self) -> Optional[Dict[str, Any]]:
        record_id = self._get_selected_post_id()
        if not record_id:
            return None
        return self.post_library.get_post_by_id(record_id)

    def _format_draft_source(self, record: Dict[str, Any]) -> str:
        source = str(record.get("source") or "manual").strip()
        metadata = record.get("metadata") or {}
        rss_meta = metadata.get("rss") if isinstance(metadata, dict) else None
        if source.lower() in {"", "rss"} and isinstance(rss_meta, dict):
            feed = rss_meta.get("source") or rss_meta.get("title")
            link = rss_meta.get("link") or rss_meta.get("url")
            candidate = feed or link or "rss"
        else:
            candidate = source or "manual"
        candidate = candidate or "manual"
        candidate = candidate.strip() or "manual"
        if candidate.lower() == "manual":
            display = "Manual"
        else:
            display = candidate
        if len(display) > 40:
            display = display[:37] + "…"
        return display

    def _format_draft_created(self, created_at: Any) -> str:
        if not created_at:
            return "—"
        try:
            dt = datetime.fromisoformat(str(created_at))
            if dt.tzinfo is None:
                dt = dt.replace(tzinfo=timezone.utc)
            return dt.astimezone(CET).strftime("%Y-%m-%d %H:%M")
        except Exception:
            return str(created_at)

    def _on_rss_status(self, last, next_fetch, paused):
        self.after(0, lambda: self._apply_rss_status(last, next_fetch, paused))

    def _apply_rss_status(self, last, next_fetch, paused: bool) -> None:
        if last is not None:
            self._rss_last_value = last
        if next_fetch is not None:
            self._rss_next_value = next_fetch

        display_last = self._rss_last_value
        display_next = self._rss_next_value if self._rss_enabled else None

        last_text = f"Last fetch: {self._format_rss_time(display_last)}"
        if not self._rss_enabled:
            last_text += " (disabled)"

        next_text = f"Next fetch: {self._format_rss_time(display_next)}"
        suffix = ""
        if not self._rss_enabled:
            suffix = " (disabled)"
        elif paused:
            suffix = " (paused)"
        elif display_next and display_next <= datetime.now(timezone.utc):
            suffix = " (due)"

        self.rss_last_fetch_var.set(last_text)
        self.rss_next_fetch_var.set(next_text + suffix)

    def _format_rss_time(self, value):
        if not value:
            return "—"
        try:
            return value.astimezone(CET).strftime("%Y-%m-%d %H:%M")
        except Exception:
            return value.strftime("%Y-%m-%d %H:%M")

    def _set_rss_enabled(self, enabled: bool) -> None:
        self._rss_enabled = enabled
        if enabled:
            self._rss_last_value = None
            self._rss_next_value = None
        else:
            self._rss_next_value = None
        self._apply_rss_status(None, None, paused=False)

    def _build_review_tab(self, root):
        f = ttk.Frame(root); f.pack(fill="both", expand=True, padx=10, pady=10)
        self.var_transparency = tk.BooleanVar(value=False)
        self.var_transparency_text = tk.StringVar(value="— managed account")
        ttk.Checkbutton(f, text="Enable transparency tag", variable=self.var_transparency, command=self._mark_dirty).grid(row=0, column=0, sticky="w", pady=(2,2))
        ttk.Entry(f, textvariable=self.var_transparency_text, width=48).grid(row=0, column=1, sticky="w", pady=(2,2))
        ttk.Label(f, text="(Tag is appended to replies you copy; actions are manual.)").grid(row=1, column=0, columnspan=2, sticky="w")

    def _build_log_tab(self, root):
        self.log_text = scrolledtext.ScrolledText(root, state="disabled", wrap="word")
        self.log_text.pack(fill="both", expand=True, padx=8, pady=8)

    def _open_run_monitor(self):
        self._close_run_monitor()
        self.run_monitor = self._RunMonitor(self)
        self.run_monitor.set_paused(self.pause_event.is_set())

    def _close_run_monitor(self):
        monitor = self.run_monitor
        if monitor is not None:
            self.run_monitor = None
            try:
                monitor.destroy()
            except tk.TclError:
                pass
            try:
                self.focus_set()
            except tk.TclError:
                pass

    def _set_monitor_paused(self, paused: bool):
        if self.run_monitor:
            self.run_monitor.set_paused(paused)

    def _on_worker_finished(self):
        self._session_active = False
        self.stop_event.set()
        self.pause_event.clear()
        self.btn_stop.configure(state="disabled")
        self.btn_pause.configure(state="disabled")
        self.btn_resume.configure(state="disabled")
        self.btn_start.configure(state="normal")
        self.post_scheduler = None
        self.rss_ingestor = None
        self._set_rss_enabled(False)
        self._close_run_monitor()
        self.worker = None

    # UI helpers
    def _single(self, parent, label, var, width=20):
        row = ttk.Frame(parent); row.pack(fill="x", pady=2)
        ttk.Label(row, text=label, width=32).pack(side="left")
        e = ttk.Entry(row, textvariable=var, width=width)
        e.pack(side="left"); e.bind("<KeyRelease>", lambda *_: self._mark_dirty())

    def _pair(self, parent, label, var_min, var_max):
        row = ttk.Frame(parent); row.pack(fill="x", pady=2)
        ttk.Label(row, text=label, width=32).pack(side="left")
        e1 = ttk.Entry(row, textvariable=var_min, width=10); e1.pack(side="left")
        ttk.Label(row, text=" to ").pack(side="left")
        e2 = ttk.Entry(row, textvariable=var_max, width=10); e2.pack(side="left")
        e1.bind("<KeyRelease>", lambda *_: self._mark_dirty())
        e2.bind("<KeyRelease>", lambda *_: self._mark_dirty())

    def _section_tab_title(self, value: str, fallback: Optional[str] = None) -> str:
        text = str(value or "").strip()
        if not text and fallback:
            text = str(fallback)
        if not text:
            text = "Section"
        return text[:16] + ("…" if len(text) > 16 else "")

    def _bind_dirty(self, container):
        for child in container.winfo_children():
            if isinstance(child, ttk.Entry) or isinstance(child, ttk.Combobox):
                child.bind("<KeyRelease>", lambda *_: self._mark_dirty())
                child.bind("<<ComboboxSelected>>", lambda *_: self._mark_dirty())

    def _on_text_modified(self, event):
        widget = event.widget
        if widget.edit_modified():
            self._mark_dirty()
            widget.edit_modified(False)

    def _mark_dirty(self, *args):
        self.dirty = True
        if hasattr(self, "lbl_dirty"):
            self.lbl_dirty.configure(text="(neuloženo)")
        if self.current_profile:
            self.lbl_status.configure(text=f"Profil: {self.current_profile} (neuloženo)")

    # Start/Stop
    def start_clicked(self):
        if self.worker and self.worker.is_alive():
            messagebox.showinfo("Running", "Scheduler is already running."); return
        try:
            cfg = self._collect_config()
            sections = self._collect_sections()
        except Exception as e:
            messagebox.showerror("Invalid input", str(e)); return

        self.btn_start.configure(state="disabled")

        def on_cancel():
            self.btn_start.configure(state="normal")

        def begin():
            self.stop_event.clear()
            self.pause_event.clear()
            self._session_active = True
            self._open_run_monitor()
            self._append_log("INFO", "Starting…")
            self.worker = SchedulerWorker(cfg, sections, self.logq, self.stop_event, self.pause_event, self.kb)
            self.worker.start()
            interval = int(cfg.get("post_interval_minutes", 0))
            if interval > 0:
                self.post_scheduler = PostScheduler(interval, self.pause_event, self.stop_event, lambda: None)
                self.post_scheduler.start()
            else:
                self.post_scheduler = None

            feeds = cfg.get("rss_feed_urls", [])
            if isinstance(feeds, str):
                feeds = [feeds]
            rss_interval_minutes = int(cfg.get("rss_fetch_interval_minutes", int(DEFAULT_INTERVAL_SECONDS // 60)))
            rss_interval_minutes = max(1, rss_interval_minutes)
            if feeds:
                self._set_rss_enabled(True)
                self.rss_ingestor = RSSIngestor(
                    feeds,
                    self.news_library,
                    interval_seconds=float(rss_interval_minutes) * 60.0,
                    stop_event=self.stop_event,
                    pause_event=self.pause_event,
                    status_callback=self._on_rss_status,
                )
                self.rss_ingestor.start()
            else:
                self._set_rss_enabled(False)
                self.rss_ingestor = None
            self.btn_pause.configure(state="normal")
            self.btn_resume.configure(state="disabled")
            self.btn_stop.configure(state="normal")
            self._set_monitor_paused(False)

        self._Countdown(self, 10, begin, on_cancel)

    def stop_clicked(self):
        if self.worker and self.worker.is_alive():
            self._append_log("INFO", "Stopping (wait for current step)…")
            self.stop_event.set()
        self._session_active = False
        self.pause_event.clear()
        self.btn_stop.configure(state="disabled")
        self.btn_start.configure(state="normal")
        self.btn_pause.configure(state="disabled")
        self.btn_resume.configure(state="disabled")
        self.post_scheduler = None
        self.rss_ingestor = None
        self._set_rss_enabled(False)
        self._close_run_monitor()

    def pause_clicked(self):
        if not self.pause_event.is_set():
            self.pause_event.set()
            self._append_log("INFO", "Paused.")
            self.btn_pause.configure(state="disabled")
            self.btn_resume.configure(state="normal")
            self._set_monitor_paused(True)

    def resume_clicked(self):
        if self.pause_event.is_set():
            self.pause_event.clear()
            self._append_log("INFO", "Resumed.")
            self.btn_pause.configure(state="normal")
            self.btn_resume.configure(state="disabled")
            self._set_monitor_paused(False)

    # Collectors / Sections / Profiles
    def _csv_to_list(self, s: str) -> List[str]:
        return [t.strip() for t in s.split(",") if t.strip()]

    def _list_to_csv(self, xs: List[str]) -> str:
        return ", ".join(xs or [])

    def _collect_config(self) -> Dict:
        # map UI strings to internal policy codes
        policy_map = {
            "Every time": "every_time",
            "Once per step": "once_per_step",
            "Once per section": "once_per_section",
        }
        cfg = {
            "session_hours_range": (float(self.var_session_hours_min.get()), float(self.var_session_hours_max.get())),
            "session_step_minutes_range": (int(self.var_step_min.get()), int(self.var_step_max.get())),
            "session_break_minutes_range": (int(self.var_break_min.get()), int(self.var_break_max.get())),
            "post_interval_minutes": int(self.var_post_interval.get()),
            "night_sleep_start_hour_range": (int(self.var_sleep_start_h_min.get()), int(self.var_sleep_start_h_max.get())),
            "night_sleep_start_minute_jitter": (int(self.var_sleep_start_jitter_min.get()), int(self.var_sleep_start_jitter_max.get())),
            "night_sleep_hours_range": (float(self.var_sleep_hours_min.get()), float(self.var_sleep_hours_max.get())),
            "micro_pause_every_n_actions_range": (int(self.var_micro_every_min.get()), int(self.var_micro_every_max.get())),
            "micro_pause_seconds_range": (float(self.var_micro_s_min.get()), float(self.var_micro_s_max.get())),
            "weekday_activity_scale": float(self.var_weekday_scale.get()),
            "weekend_activity_scale": float(self.var_weekend_scale.get()),
            "daily_interaction_cap_range": (int(self.var_daily_cap_min.get()), int(self.var_daily_cap_max.get())),
            "hourly_interaction_cap_range": (int(self.var_hourly_cap_min.get()), int(self.var_hourly_cap_max.get())),
            "min_seconds_between_actions_range": (float(self.var_min_gap_s_min.get()), float(self.var_min_gap_s_max.get())),
            "extra_jitter_probability": float(self.var_extra_jitter_prob.get()),
            "extra_jitter_seconds_range": (float(self.var_extra_jitter_s_min.get()), float(self.var_extra_jitter_s_max.get())),
            # content
            "whitelist_keywords": self._csv_to_list(self.var_whitelist.get()),
            "blacklist_keywords": self._csv_to_list(self.var_blacklist.get()),
            "profanity_list": self._csv_to_list(self.var_profanity.get()),
            "content_similarity_threshold": float(self.var_similarity.get()),
            "uniqueness_memory_size": int(self.var_unique_mem.get()),
            # reply tag
            "transparency_tag_enabled": bool(getattr(self, "var_transparency", tk.BooleanVar(value=False)).get()),
            "transparency_tag_text": getattr(self, "var_transparency_text", tk.StringVar(value="— managed account")).get(),
            # search
            "search_mode": self.var_search_mode.get().strip().lower(),
            "search_open_policy": policy_map.get(self.var_open_policy.get().strip(), "once_per_step"),
            # pacing only
            "targets_per_step_range": (8, 14),
            # emergency (disabled here)
            "emergency_early_end_probability": 0.0,
        }

        persona_text = ""
        if self.txt_rss_persona is not None:
            persona_text = self.txt_rss_persona.get("1.0", "end").strip()

        try:
            max_length = int(self.var_rss_max_length.get())
        except Exception as exc:
            raise ValueError("Maximum post length must be a positive integer") from exc
        if max_length <= 0:
            raise ValueError("Maximum post length must be a positive integer")

        cfg.update(
            {
                "openai_api_key": self.var_openai_api_key.get().strip(),
                "rss_persona_text": persona_text,
                "rss_max_post_length": max_length,
            }
        )

        feeds_raw = self.var_rss_feeds.get().replace("\n", ",")
        feed_urls = [u.strip() for u in feeds_raw.split(",") if u.strip()]
        interval_minutes = max(1, int(self.var_rss_interval_minutes.get()))
        cfg.update(
            {
                "rss_feed_urls": feed_urls,
                "rss_fetch_interval_minutes": interval_minutes,
            }
        )
        return cfg

    def _collect_sections(self) -> List[Section]:
        out: List[Section] = []
        for sv in self.sections_vars:
            enabled = bool(sv["enabled_var"].get())
            if not enabled:
                continue
            default_name = sv.get("default_name", "Section")
            raw_name = str(sv["name_var"].get()).strip()
            name = raw_name or default_name
            tmin = int(sv["typ_min"].get()); tmax = int(sv["typ_max"].get())
            rmin = int(sv["resp_min"].get()); rmax = int(sv["resp_max"].get())
            q_lines = [ln.strip() for ln in sv["txt_queries"].get("1.0", "end").splitlines() if ln.strip()]
            r_lines = [ln.strip() for ln in sv["txt_responses"].get("1.0", "end").splitlines() if ln.strip()]
            out.append(Section(
                name=name,
                typing_ms_per_char=(tmin, tmax),
                max_responses_before_switch=(rmin, rmax),
                search_queries=q_lines,
                responses=r_lines,
                enabled=enabled,
            ))
        return out

    def _config_to_dict(self) -> Dict:
        return {"config": self._collect_config(),
                "sections": [self._section_to_dict(sv) for sv in self.sections_vars]}

    def _section_to_dict(self, sv: Dict) -> Dict:
        default_name = sv.get("default_name", "Section")
        name = str(sv["name_var"].get()).strip() or default_name
        return {
            "name": name,
            "enabled": bool(sv["enabled_var"].get()),
            "typing_ms_per_char": (int(sv["typ_min"].get()), int(sv["typ_max"].get())),
            "max_responses_before_switch": (int(sv["resp_min"].get()), int(sv["resp_max"].get())),
            "search_queries": [
                ln.strip()
                for ln in sv["txt_queries"].get("1.0", "end").splitlines()
                if ln.strip()
            ],
            "responses": [
                ln.strip()
                for ln in sv["txt_responses"].get("1.0", "end").splitlines()
                if ln.strip()
            ],
        }

    def _apply_profile_dict(self, data: Dict):
        cfg = data.get("config", {})
        def set_pair(var_min, var_max, value, fallback):
            v = value if isinstance(value, (list, tuple)) and len(value) == 2 else fallback
            var_min.set(v[0]); var_max.set(v[1])

        set_pair(self.var_session_hours_min, self.var_session_hours_max, cfg.get("session_hours_range"), (12.0,14.0))
        set_pair(self.var_step_min, self.var_step_max, cfg.get("session_step_minutes_range"), (12,16))
        set_pair(self.var_break_min, self.var_break_max, cfg.get("session_break_minutes_range"), (2,4))
        self.var_post_interval.set(int(cfg.get("post_interval_minutes", 0)))
        set_pair(self.var_sleep_start_h_min, self.var_sleep_start_h_max, cfg.get("night_sleep_start_hour_range"), (22,24))
        set_pair(self.var_sleep_start_jitter_min, self.var_sleep_start_jitter_max, cfg.get("night_sleep_start_minute_jitter"), (0,30))
        set_pair(self.var_sleep_hours_min, self.var_sleep_hours_max, cfg.get("night_sleep_hours_range"), (7.0,8.0))

        self.var_weekday_scale.set(cfg.get("weekday_activity_scale", 1.0))
        self.var_weekend_scale.set(cfg.get("weekend_activity_scale", 0.9))

        set_pair(self.var_micro_every_min, self.var_micro_every_max, cfg.get("micro_pause_every_n_actions_range"), (8,12))
        set_pair(self.var_micro_s_min, self.var_micro_s_max, cfg.get("micro_pause_seconds_range"), (2.0,4.0))

        set_pair(self.var_min_gap_s_min, self.var_min_gap_s_max, cfg.get("min_seconds_between_actions_range"), (0.4,0.9))
        self.var_extra_jitter_prob.set(cfg.get("extra_jitter_probability", 0.05))
        set_pair(self.var_extra_jitter_s_min, self.var_extra_jitter_s_max, cfg.get("extra_jitter_seconds_range"), (1.0,2.5))

        set_pair(self.var_daily_cap_min, self.var_daily_cap_max, cfg.get("daily_interaction_cap_range"), (1150,1250))
        set_pair(self.var_hourly_cap_min, self.var_hourly_cap_max, cfg.get("hourly_interaction_cap_range"), (90,110))

        self.var_whitelist.set(self._list_to_csv(cfg.get("whitelist_keywords", [])))
        self.var_blacklist.set(self._list_to_csv(cfg.get("blacklist_keywords", [])))
        self.var_profanity.set(self._list_to_csv(cfg.get("profanity_list", [])))

        self.var_similarity.set(cfg.get("content_similarity_threshold", 0.90))
        self.var_unique_mem.set(cfg.get("uniqueness_memory_size", 200))

        mode = str(cfg.get("search_mode", "popular")).capitalize()
        self.var_search_mode.set(mode if mode in ("Popular","Latest") else "Popular")

        policy = str(cfg.get("search_open_policy", "once_per_step"))
        ui_policy = {"every_time":"Every time","once_per_step":"Once per step","once_per_section":"Once per section"}.get(policy, "Once per step")
        self.var_open_policy.set(ui_policy)

        self.var_openai_api_key.set(cfg.get("openai_api_key", ""))
        if self.txt_rss_persona is not None:
            persona_value = cfg.get("rss_persona_text", "")
            self.txt_rss_persona.delete("1.0", "end")
            if persona_value:
                self.txt_rss_persona.insert("1.0", persona_value)
            self.txt_rss_persona.edit_modified(False)
        try:
            self.var_rss_max_length.set(int(cfg.get("rss_max_post_length", 280)))
        except Exception:
            self.var_rss_max_length.set(280)

        feeds_value = cfg.get("rss_feed_urls", [])
        if isinstance(feeds_value, (list, tuple)):
            feed_text = ", ".join(str(f).strip() for f in feeds_value if str(f).strip())
        else:
            feed_text = str(feeds_value or "")
        self.var_rss_feeds.set(feed_text)

        default_interval = int(DEFAULT_INTERVAL_SECONDS // 60)
        try:
            interval_val = int(cfg.get("rss_fetch_interval_minutes", default_interval))
        except Exception:
            interval_val = default_interval
        if interval_val <= 0:
            interval_val = default_interval
        self.var_rss_interval_minutes.set(interval_val)

        # sections
        sections_data = data.get("sections", [])
        for idx, sv in enumerate(self.sections_vars):
            section_cfg = sections_data[idx] if idx < len(sections_data) else {}
            if not isinstance(section_cfg, dict):
                section_cfg = {}

            default_name = sv.get("default_name", "Section")
            default_enabled = bool(sv.get("default_enabled", True))

            name_value = str(section_cfg.get("name") or "").strip()
            sv["name_var"].set(name_value or default_name)

            enabled_value = section_cfg.get("enabled")
            if enabled_value is None:
                enabled_value = default_enabled
            sv["enabled_var"].set(bool(enabled_value))

            tpair = section_cfg.get("typing_ms_per_char")
            if isinstance(tpair, (list, tuple)) and len(tpair) == 2:
                sv["typ_min"].set(int(tpair[0])); sv["typ_max"].set(int(tpair[1]))

            rpair = section_cfg.get("max_responses_before_switch")
            if isinstance(rpair, (list, tuple)) and len(rpair) == 2:
                sv["resp_min"].set(int(rpair[0])); sv["resp_max"].set(int(rpair[1]))

            queries_value = section_cfg.get("search_queries", None)
            if isinstance(queries_value, str):
                q_lines = [ln.strip() for ln in queries_value.splitlines() if ln.strip()]
            elif isinstance(queries_value, (list, tuple)):
                q_lines = [str(ln).strip() for ln in queries_value if str(ln).strip()]
            else:
                q_lines = None
            if q_lines is not None:
                sv["txt_queries"].delete("1.0", "end")
                if q_lines:
                    sv["txt_queries"].insert("1.0", "\n".join(q_lines))
                sv["txt_queries"].edit_modified(False)

            responses_value = section_cfg.get("responses", None)
            if isinstance(responses_value, str):
                r_lines = [ln.strip() for ln in responses_value.splitlines() if ln.strip()]
            elif isinstance(responses_value, (list, tuple)):
                r_lines = [str(ln).strip() for ln in responses_value if str(ln).strip()]
            else:
                r_lines = None
            if r_lines is not None:
                sv["txt_responses"].delete("1.0", "end")
                if r_lines:
                    sv["txt_responses"].insert("1.0", "\n".join(r_lines))
                sv["txt_responses"].edit_modified(False)

        self.dirty = False
        self.lbl_dirty.configure(text="")
        if self.current_profile:
            self.lbl_status.configure(text=f"Profil: {self.current_profile}")

    # Profiles
    def _profiles_glob(self) -> List[str]:
        files = []
        if os.path.isdir(self.config_dir):
            for fn in os.listdir(self.config_dir):
                if fn.lower().endswith(".json"):
                    files.append(os.path.splitext(fn)[0])
        files = sorted(set(files))
        if "default" not in files:
            files = ["default"] + files
        return files

    def _list_profiles(self) -> List[str]:
        return self._profiles_glob()

    def _profile_path(self, name: str) -> str:
        return os.path.join(self.config_dir, f"{name}.json")

    def _init_default_profile(self):
        path = self._profile_path("default")
        if not os.path.exists(path):
            data = self._config_to_dict()
            with open(path, "w", encoding="utf-8") as f:
                json.dump(data, f, ensure_ascii=False, indent=2)
        self.cmb_profile.configure(values=self._list_profiles())
        self.var_profile.set("default")
        self.current_profile = "default"
        self.load_profile()

    def load_profile(self):
        name = self.var_profile.get().strip() or "default"
        path = self._profile_path(name)
        try:
            with open(path, "r", encoding="utf-8") as f:
                data = json.load(f)
            self.current_profile = name
            self._apply_profile_dict(data)
            self.cmb_profile.configure(values=self._list_profiles())
            self.lbl_status.configure(text=f"Profil: {self.current_profile}")
        except FileNotFoundError:
            messagebox.showwarning("Nenalezeno", f"Soubor profilu {path} neexistuje. Vytvářím nový.")
            self.current_profile = name
            self.save_profile()
        except Exception as e:
            messagebox.showerror("Chyba při načítání", str(e))

    def save_profile(self):
        if not self.current_profile:
            self.current_profile = self.var_profile.get().strip() or "default"
        path = self._profile_path(self.current_profile)
        try:
            data = self._config_to_dict()
            with open(path, "w", encoding="utf-8") as f:
                json.dump(data, f, ensure_ascii=False, indent=2)
            self.dirty = False
            if hasattr(self, "lbl_dirty"):
                self.lbl_dirty.configure(text="")
            self.lbl_status.configure(text=f"Profil: {self.current_profile}")
            self.cmb_profile.configure(values=self._list_profiles())
            messagebox.showinfo("Uloženo", f"Profil uložen: {self.current_profile}")
        except Exception as e:
            messagebox.showerror("Chyba při ukládání", str(e))

    def save_profile_as(self):
        name = simpledialog.askstring("Uložit jako…", "Zadej název nového profilu (bez přípony):", parent=self)
        if not name: return
        name = "".join(ch for ch in name if ch.isalnum() or ch in "-_ ").strip()
        if not name:
            messagebox.showerror("Neplatný název", "Zadej smysluplný název (písmena/čísla/-/_).")
            return
        self.current_profile = name
        self.var_profile.set(name)
        self.save_profile()

    # Logs
    def _append_log(self, level: str, msg: str):
        line = f"{datetime.now(CET).strftime('%Y-%m-%d %H:%M:%S')} [{level}] {msg}"
        self.log_text.configure(state="normal")
        self.log_text.insert("end", line + "\n")
        self.log_text.see("end")
        self.log_text.configure(state="disabled")
        if self.run_monitor:
            self.run_monitor.append_log(line)


    def _drain_logs(self):
        try:
            while True:
                line = self.logq.get_nowait()
                self.log_text.configure(state="normal")
                self.log_text.insert("end", line + "\n")
                self.log_text.see("end")
                self.log_text.configure(state="disabled")
                if self.run_monitor:
                    self.run_monitor.append_log(line)
        except queue.Empty:
            pass
        finally:
            worker = self.worker
            if worker and not worker.is_alive():
                if self._session_active:
                    self._on_worker_finished()
                else:
                    self.worker = None
            # Schedule the next drain so log messages keep flowing
            # through the GUI while the worker thread is running.
            self.after(120, self._drain_logs)


# ---- Entrypoint
if __name__ == "__main__":
    app = App()
    app.mainloop()<|MERGE_RESOLUTION|>--- conflicted
+++ resolved
@@ -98,13 +98,10 @@
 # ``Popular`` search results can surface stickied tweets, ads, or other
 # elements that require a deeper initial scroll before reaching fresh posts.
 # When the session opens a Popular search we overshoot the first batch of posts
-<<<<<<< HEAD
+
 # by sending a fixed burst of nine ``j`` presses.
 POPULAR_INITIAL_J_COUNT = 9
-=======
-# by sending a larger burst of ``j`` presses.
-POPULAR_INITIAL_J_RANGE = (6, 9)
->>>>>>> 502dc0a3
+
 
 POPULAR_SEARCH_MODES: Set[str] = {"popular", "top"}
 LATEST_SEARCH_MODES: Set[str] = {"latest", "nejnovější", "nejnovejsi", "live"}
@@ -655,11 +652,9 @@
 
     def _press_j_batch(self, stop_event: Optional[threading.Event] = None) -> bool:
         if getattr(self, "_popular_initial_scroll_pending", False):
-<<<<<<< HEAD
+
             presses = POPULAR_INITIAL_J_COUNT
-=======
-            presses = random.randint(*POPULAR_INITIAL_J_RANGE)
->>>>>>> 502dc0a3
+
             self._popular_initial_scroll_pending = False
         else:
             presses = random.randint(2, 5)
