--- conflicted
+++ resolved
@@ -1278,19 +1278,10 @@
         )
         self._section_enabled_bg = "#dbeafe"
         self._section_enabled_selected_bg = "#bfdbfe"
-<<<<<<< HEAD
+
         self._section_tab_enabled_style = "SectionEnabled.TNotebook.Tab"
         self._section_tab_disabled_style = "SectionDisabled.TNotebook.Tab"
-=======
-        self._section_disabled_bg = base_frame_bg
-        self._section_frame_enabled_style = "SectionEnabled.TFrame"
-        self._section_frame_disabled_style = "SectionDisabled.TFrame"
-        style.configure(self._section_frame_disabled_style, background=base_frame_bg)
-        style.configure(self._section_frame_enabled_style, background=self._section_enabled_bg)
-        self._section_tab_enabled_style = "SectionEnabled.TNotebook.Tab"
-        self._section_tab_disabled_style = "SectionDisabled.TNotebook.Tab"
-
->>>>>>> 49235c1d
+
         style.configure(self._section_tab_disabled_style)
         style.map(
             self._section_tab_disabled_style,
@@ -1306,10 +1297,7 @@
                 ("selected", self._section_enabled_selected_bg),
                 ("!selected", self._section_enabled_bg),
             ],
-<<<<<<< HEAD
-=======
-
->>>>>>> 49235c1d
+
         )
 
         self.nb = ttk.Notebook(self); self.nb.pack(fill="both", expand=True)
@@ -2309,39 +2297,21 @@
             enabled = bool(enabled_var.get())
         except tk.TclError:
             enabled = False
-<<<<<<< HEAD
-=======
-        frame_style = (
-            getattr(self, "_section_frame_enabled_style", None)
-            if enabled
-            else getattr(self, "_section_frame_disabled_style", None)
-        ) or "TFrame"
->>>>>>> 49235c1d
+
         tab_style = (
             getattr(self, "_section_tab_enabled_style", None)
             if enabled
             else getattr(self, "_section_tab_disabled_style", None)
         ) or "TNotebook.Tab"
         highlight_frames = sv.get("highlight_frames", [])
-<<<<<<< HEAD
+
         for frame in highlight_frames:
             try:
                 frame.configure(style="")
             except tk.TclError:
                 try:
                     frame.configure(background="")
-=======
-        background_enabled = getattr(self, "_section_enabled_bg", "#dbeafe")
-        background_disabled = getattr(self, "_section_disabled_bg", "")
-        for frame in highlight_frames:
-            try:
-                frame.configure(style=frame_style)
-            except tk.TclError:
-                try:
-                    frame.configure(
-                        background=background_enabled if enabled else background_disabled
-                    )
->>>>>>> 49235c1d
+
                 except tk.TclError:
                     pass
         notebook = getattr(self, "sections_notebook", None)
