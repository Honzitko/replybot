--- conflicted
+++ resolved
@@ -47,12 +47,10 @@
             idx = 0
 
             # Configure PyAutoGUI for smoother, safer interactions
-<<<<<<< HEAD
+
             # Use a longer pause to slow down consecutive actions so pages can load
             pyautogui.PAUSE = 1.0
-=======
-            pyautogui.PAUSE = 0.5
->>>>>>> f0b78135
+main
             pyautogui.FAILSAFE = True
 
             # Switch focus to the previously active window (expected browser)
@@ -64,7 +62,7 @@
             while self._running and count < self.limit:
                 while self._paused and self._running:
                     time.sleep(0.1)
-<<<<<<< HEAD
+
 
                 # Move forward through a few posts with 'J'
                 jumps = random.randint(1, 3)
@@ -80,34 +78,23 @@
                 # Open the reply field
                 pyautogui.press("r")
                 time.sleep(random.uniform(2.0, 3.0))
-=======
-                # Like sequence: press J then L then R
-                pyautogui.press("j")
-                time.sleep(random.uniform(0.5, 1.0))
-                pyautogui.press("l")
-                time.sleep(random.uniform(0.5, 1.0))
-                pyautogui.press("r")
-                time.sleep(random.uniform(0.5, 1.0))
->>>>>>> f0b78135
+main
 
                 text = self.replies[idx]
                 idx = (idx + 1) % len(self.replies)
                 pyautogui.typewrite(text, interval=random.uniform(0.05, 0.2))
-<<<<<<< HEAD
+
                 time.sleep(random.uniform(0.5, 1.0))
-=======
-                time.sleep(random.uniform(0.3, 0.8))
->>>>>>> f0b78135
+
 
                 # Platform-specific "send" shortcut (Ctrl+Enter on Windows, Cmd+Enter on macOS)
                 submit_keys = ("command", "enter") if IS_MAC else ("ctrl", "enter")
                 pyautogui.hotkey(*submit_keys)
-<<<<<<< HEAD
+
                 # allow the comment to post fully
                 time.sleep(random.uniform(3.0, 5.0))
 
-=======
->>>>>>> f0b78135
+main
                 count += 1
                 self.log.emit(f"Replied #{count}: '{text}'")
 
