import os
import sys
import json
import time
import random
import platform
import pyautogui
from PyQt5.QtWidgets import (
    QApplication, QWidget, QVBoxLayout, QPushButton, QTextEdit, QLabel,
    QSpinBox, QHBoxLayout, QMessageBox
)
from PyQt5.QtCore import QTimer, QThread, pyqtSignal
import faulthandler
import urllib.request

# Enable faulthandler to help debug crashes
faulthandler.enable()


# Determine platform once for hotkey selection
IS_MAC = platform.system() == "Darwin"


def check_network(url: str = "https://www.google.com/generate_204", timeout: int = 5) -> bool:
    """Return True if a lightweight GET request succeeds."""
    try:
        with urllib.request.urlopen(url, timeout=timeout):
            return True
    except Exception:
        return False


class ReplyWorker(QThread):
    """Background worker that types and posts replies automatically."""

    log = pyqtSignal(str)

    def __init__(self, replies, limit, cadence):
        super().__init__()
        self.replies = replies
        self.limit = limit
        self.cadence = cadence
        self._running = True
        self._paused = False

    def run(self):
        try:
            # initial countdown
            for i in range(10, 0, -1):
                if not self._running:
                    self.log.emit("Startup cancelled.")
                    return
                self.log.emit(f"Starting in {i}...")
                time.sleep(1)

            count = 0
            idx = 0

            # Slow down PyAutoGUI actions so the target app can keep up
            pyautogui.PAUSE = 2.0
            # Disable failsafe so the mouse in the corner doesn't abort the run
            pyautogui.FAILSAFE = False

            # Switch focus to the previously active window (expected browser)
            switch_keys = ("command", "tab") if IS_MAC else ("alt", "tab")
            pyautogui.hotkey(*switch_keys)
            self.log.emit("Activated previous window.")
            time.sleep(2.0)

            while self._running and count < self.limit:
                while self._paused and self._running:
                    time.sleep(0.1)
                if not check_network():
                    self.log.emit("Network check failed. Stopping worker.")
                    self._running = False
                    QTimer.singleShot(
                        0,
                        lambda: QMessageBox.warning(
                            None, "Network Error", "Network appears unreachable."
                        ),
                    )
                    break
                # Like sequence: press J then L then R
                pyautogui.press("j")
                time.sleep(random.uniform(1.5, 2.0))
                pyautogui.press("l")
                time.sleep(random.uniform(1.5, 2.0))
                pyautogui.press("r")
                time.sleep(random.uniform(1.5, 2.0))

                text = self.replies[idx]
                idx = (idx + 1) % len(self.replies)
                pyautogui.typewrite(text, interval=random.uniform(0.05, 0.2))
                time.sleep(random.uniform(1.0, 2.0))

                # Platform-specific "send" shortcut (Ctrl+Enter on Windows, Cmd+Enter on macOS)
                submit_keys = ("command", "enter") if IS_MAC else ("ctrl", "enter")
                pyautogui.hotkey(*submit_keys)
                self.log.emit("Waiting 10s for comment to post...")
                # Allow ample time for the comment to post before verifying
                time.sleep(10.0)

                # Verify that the page reflects the expected state after sending
                try:
                    posted = pyautogui.locateOnScreen("comment_posted.png", confidence=0.8)
                    error = pyautogui.locateOnScreen("error_popup.png", confidence=0.8)
                except Exception as exc:
                    posted = None
                    error = None
                    self.log.emit(f"Screen check failed: {exc}")

                if not posted or error:
                    self.log.emit("Screen state mismatch detected. Stopping worker.")
                    screenshot = f"mismatch_{int(time.time())}.png"
                    try:
                        pyautogui.screenshot(screenshot)
                        self.log.emit(f"Saved screenshot to {screenshot}")
                    except Exception as exc:
                        self.log.emit(f"Failed to save screenshot: {exc}")
                    self._running = False
                    break

                # Verify that the page reflects the expected state after sending
                try:
                    posted = pyautogui.locateOnScreen("comment_posted.png", confidence=0.8)
                    error = pyautogui.locateOnScreen("error_popup.png", confidence=0.8)
                except Exception as exc:
                    posted = None
                    error = None
                    self.log.emit(f"Screen check failed: {exc}")

                if not posted or error:
                    self.log.emit("Screen state mismatch detected. Stopping worker.")
                    screenshot = f"mismatch_{int(time.time())}.png"
                    try:
                        pyautogui.screenshot(screenshot)
                        self.log.emit(f"Saved screenshot to {screenshot}")
                    except Exception as exc:
                        self.log.emit(f"Failed to save screenshot: {exc}")
                    self._running = False
                    break

                count += 1
                self.log.emit(f"Replied #{count}: '{text}'")

                delay = max(10, self.cadence + random.randint(1, 4))
                self.log.emit(f"Waiting {delay}s before next reply...")
                for _ in range(delay):
                    if not self._running:
                        break
                    while self._paused and self._running:
                        time.sleep(0.1)
                    time.sleep(1)

            self.log.emit(f"Finished: {count} replies.")
        except Exception as exc:
            self.log.emit(f"Error: {exc}")

    def stop(self):
        self._running = False

    def pause(self):
        self._paused = True

    def resume(self):
        self._paused = False

    def is_paused(self):
        return self._paused


class ReplyPRO(QWidget):
    """Simple GUI for configuring and launching the reply bot."""

    SETTINGS_FILE = "settings.json"

    def __init__(self):
        super().__init__()
        self.worker = None
        self.initUI()
        self.load_settings()

    def initUI(self):
        self.setWindowTitle("ReplyPRO 3.0")
        layout = QVBoxLayout()

        layout.addWidget(QLabel("Replies (one per line):"))
        self.reply_input = QTextEdit()
        layout.addWidget(self.reply_input)

        row = QHBoxLayout()
        row.addWidget(QLabel("Cadence (s):"))
        self.cadence = QSpinBox()
        self.cadence.setRange(1, 60)
        self.cadence.setValue(5)
        row.addWidget(self.cadence)
        row.addWidget(QLabel("Limit:"))
        self.limit = QSpinBox()
        self.limit.setRange(1, 500)
        self.limit.setValue(50)
        row.addWidget(self.limit)
        layout.addLayout(row)

        # Start/Pause/Stop buttons
        btns = QHBoxLayout()
        self.start_btn = QPushButton("Start")
        self.start_btn.clicked.connect(self.start)
        self.start_btn.setObjectName("start_btn")
        btns.addWidget(self.start_btn)
        self.pause_btn = QPushButton("Pause")
        self.pause_btn.clicked.connect(self.pause_or_resume)
        self.pause_btn.setEnabled(False)
<<<<<<< HEAD
        self.pause_btn.setObjectName("pause_btn")
=======
>>>>>>> 33ea21cd
        btns.addWidget(self.pause_btn)
        self.stop_btn = QPushButton("Stop")
        self.stop_btn.clicked.connect(self.stop)
        self.stop_btn.setObjectName("stop_btn")
        btns.addWidget(self.stop_btn)
        layout.addLayout(btns)

        # Save/Load settings
        settings_btns = QHBoxLayout()
        save_btn = QPushButton("Save Settings")
        save_btn.clicked.connect(self.save_settings)
        settings_btns.addWidget(save_btn)
        load_btn = QPushButton("Load Settings")
        load_btn.clicked.connect(self.load_settings)
        settings_btns.addWidget(load_btn)
        layout.addLayout(settings_btns)

        self.log_view = QTextEdit()
        self.log_view.setReadOnly(True)
        layout.addWidget(QLabel("Log:"))
        layout.addWidget(self.log_view)

        self.setLayout(layout)

    def log(self, message):
        timestamp = time.strftime('[%H:%M:%S]')
        QTimer.singleShot(0, lambda: self.log_view.append(f"{timestamp} {message}"))

    def start(self):
        replies = [r.strip() for r in self.reply_input.toPlainText().splitlines() if r.strip()]
        if not replies:
            QMessageBox.warning(self, "No replies", "Add at least one reply.")
            return
        if self.worker and self.worker.isRunning():
            QMessageBox.information(self, "Running", "Bot already active.")
            return
        self.worker = ReplyWorker(replies, self.limit.value(), self.cadence.value())
        self.worker.log.connect(self.log)
        self.worker.start()

        self.pause_btn.setEnabled(True)
        self.pause_btn.setText("Pause")


        self.log("Bot started. Switch to the browser window now.")
        # Minimize the GUI so the browser receives keystrokes
        self.showMinimized()

    def stop(self):
        if self.worker:
            self.worker.stop()
            self.log("Stop requested.")
        self.pause_btn.setEnabled(False)
        self.pause_btn.setText("Pause")

    def pause_or_resume(self):
        if not self.worker:
            return
        if not self.worker.is_paused():
            self.worker.pause()
            self.pause_btn.setText("Resume")
            self.log("Pause requested.")
        else:
            self.worker.resume()
            self.pause_btn.setText("Pause")
            self.log("Resume requested.")

    # --- Settings handling -------------------------------------------------
    def save_settings(self):
        data = {
            "replies": self.reply_input.toPlainText().splitlines(),
            "cadence": self.cadence.value(),
            "limit": self.limit.value(),
        }
        try:
            with open(self.SETTINGS_FILE, "w", encoding="utf-8") as f:
                json.dump(data, f, indent=2)
            self.log("Settings saved.")
        except OSError as exc:
            self.log(f"Failed to save settings: {exc}")

    def load_settings(self):
        if not os.path.exists(self.SETTINGS_FILE):
            return
        try:
            with open(self.SETTINGS_FILE, "r", encoding="utf-8") as f:
                data = json.load(f)
        except (OSError, json.JSONDecodeError) as exc:
            self.log(f"Failed to load settings: {exc}")
            return
        self.reply_input.setPlainText("\n".join(data.get("replies", [])))
        self.cadence.setValue(data.get("cadence", 5))
        self.limit.setValue(data.get("limit", 50))
        self.log("Settings loaded.")


    def closeEvent(self, event):
        """Save settings automatically when the window closes."""
        self.save_settings()
        event.accept()


if __name__ == "__main__":

    app = QApplication(sys.argv)
    window = ReplyPRO()
    window.show()
    sys.exit(app.exec())<|MERGE_RESOLUTION|>--- conflicted
+++ resolved
@@ -210,10 +210,9 @@
         self.pause_btn = QPushButton("Pause")
         self.pause_btn.clicked.connect(self.pause_or_resume)
         self.pause_btn.setEnabled(False)
-<<<<<<< HEAD
+
         self.pause_btn.setObjectName("pause_btn")
-=======
->>>>>>> 33ea21cd
+main
         btns.addWidget(self.pause_btn)
         self.stop_btn = QPushButton("Stop")
         self.stop_btn.clicked.connect(self.stop)
